---
apiVersion: apiextensions.k8s.io/v1
kind: CustomResourceDefinition
metadata:
  annotations:
    controller-gen.kubebuilder.io/version: v0.15.0
  name: kubevirtmachines.infrastructure.cluster.x-k8s.io
spec:
  group: infrastructure.cluster.x-k8s.io
  names:
    categories:
    - cluster-api
    kind: KubevirtMachine
    listKind: KubevirtMachineList
    plural: kubevirtmachines
    singular: kubevirtmachine
  scope: Namespaced
  versions:
  - additionalPrinterColumns:
    - jsonPath: .metadata.creationTimestamp
      name: Age
      type: date
    - description: Is machine ready
      jsonPath: .status.ready
      name: Ready
      type: boolean
    name: v1alpha1
    schema:
      openAPIV3Schema:
        description: KubevirtMachine is the Schema for the kubevirtmachines API.
        properties:
          apiVersion:
            description: |-
              APIVersion defines the versioned schema of this representation of an object.
              Servers should convert recognized schemas to the latest internal value, and
              may reject unrecognized values.
              More info: https://git.k8s.io/community/contributors/devel/sig-architecture/api-conventions.md#resources
            type: string
          kind:
            description: |-
              Kind is a string value representing the REST resource this object represents.
              Servers may infer this from the endpoint the client submits requests to.
              Cannot be updated.
              In CamelCase.
              More info: https://git.k8s.io/community/contributors/devel/sig-architecture/api-conventions.md#types-kinds
            type: string
          metadata:
            type: object
          spec:
            description: KubevirtMachineSpec defines the desired state of KubevirtMachine.
            properties:
              infraClusterSecretRef:
                description: |-
                  InfraClusterSecretRef is a reference to a secret with a kubeconfig for external cluster used for infra.
                  When nil, this defaults to the value present in the KubevirtCluster object's spec associated with this machine.
                properties:
                  apiVersion:
                    description: API version of the referent.
                    type: string
                  fieldPath:
                    description: |-
                      If referring to a piece of an object instead of an entire object, this string
                      should contain a valid JSON/Go field access statement, such as desiredState.manifest.containers[2].
                      For example, if the object reference is to a container within a pod, this would take on a value like:
                      "spec.containers{name}" (where "name" refers to the name of the container that triggered
                      the event) or if no container name is specified "spec.containers[2]" (container with
                      index 2 in this pod). This syntax is chosen only to have some well-defined way of
                      referencing a part of an object.
                      TODO: this design is not final and this field is subject to change in the future.
                    type: string
                  kind:
                    description: |-
                      Kind of the referent.
                      More info: https://git.k8s.io/community/contributors/devel/sig-architecture/api-conventions.md#types-kinds
                    type: string
                  name:
                    description: |-
                      Name of the referent.
                      More info: https://kubernetes.io/docs/concepts/overview/working-with-objects/names/#names
                    type: string
                  namespace:
                    description: |-
                      Namespace of the referent.
                      More info: https://kubernetes.io/docs/concepts/overview/working-with-objects/namespaces/
                    type: string
                  resourceVersion:
                    description: |-
                      Specific resourceVersion to which this reference is made, if any.
                      More info: https://git.k8s.io/community/contributors/devel/sig-architecture/api-conventions.md#concurrency-control-and-consistency
                    type: string
                  uid:
                    description: |-
                      UID of the referent.
                      More info: https://kubernetes.io/docs/concepts/overview/working-with-objects/names/#uids
                    type: string
                type: object
                x-kubernetes-map-type: atomic
              providerID:
                description: ProviderID TBD what to use for Kubevirt
                type: string
              virtualMachineBootstrapCheck:
                description: BootstrapCheckSpec defines how the CAPK controller is
                  checking CAPI Sentinel file inside the VM.
                properties:
                  checkStrategy:
                    default: ssh
                    description: |-
                      CheckStrategy describes how CAPK controller will validate a successful CAPI bootstrap.
                      Following specified method, CAPK will try to retrieve the state of the CAPI Sentinel file from the VM.
                      Possible values are: "none" or "ssh" (default is "ssh") and this value is validated by apiserver.
                    enum:
                    - none
                    - ssh
                    type: string
                type: object
              virtualMachineTemplate:
                description: VirtualMachineTemplateSpec defines the desired state
                  of the kubevirt VM.
                properties:
                  kernelArgs:
                    description: Additional arguments to be passed to the kernel at
                      boot time
                    type: string
                  metadata:
                    nullable: true
                    type: object
                    x-kubernetes-preserve-unknown-fields: true
                  spec:
                    description: VirtualMachineSpec contains the VirtualMachine specification.
                    properties:
                      dataVolumeTemplates:
                        description: |-
                          dataVolumeTemplates is a list of dataVolumes that the VirtualMachineInstance template can reference.
                          DataVolumes in this list are dynamically created for the VirtualMachine and are tied to the VirtualMachine's life-cycle.
                        items:
                          nullable: true
                          properties:
                            apiVersion:
                              description: |-
                                APIVersion defines the versioned schema of this representation of an object.
                                Servers should convert recognized schemas to the latest internal value, and
                                may reject unrecognized values.
                                More info: https://git.k8s.io/community/contributors/devel/sig-architecture/api-conventions.md#resources
                              type: string
                            kind:
                              description: |-
                                Kind is a string value representing the REST resource this object represents.
                                Servers may infer this from the endpoint the client submits requests to.
                                Cannot be updated.
                                In CamelCase.
                                More info: https://git.k8s.io/community/contributors/devel/sig-architecture/api-conventions.md#types-kinds
                              type: string
                            metadata:
                              nullable: true
                              type: object
                              x-kubernetes-preserve-unknown-fields: true
                            spec:
                              description: DataVolumeSpec contains the DataVolume
                                specification.
                              properties:
                                checkpoints:
                                  description: Checkpoints is a list of DataVolumeCheckpoints,
                                    representing stages in a multistage import.
                                  items:
                                    description: DataVolumeCheckpoint defines a stage
                                      in a warm migration.
                                    properties:
                                      current:
                                        description: Current is the identifier of
                                          the snapshot created for this checkpoint.
                                        type: string
                                      previous:
                                        description: Previous is the identifier of
                                          the snapshot from the previous checkpoint.
                                        type: string
                                    required:
                                    - current
                                    - previous
                                    type: object
                                  type: array
                                contentType:
                                  description: 'DataVolumeContentType options: "kubevirt",
                                    "archive"'
                                  enum:
                                  - kubevirt
                                  - archive
                                  type: string
                                finalCheckpoint:
                                  description: FinalCheckpoint indicates whether the
                                    current DataVolumeCheckpoint is the final checkpoint.
                                  type: boolean
                                preallocation:
                                  description: Preallocation controls whether storage
                                    for DataVolumes should be allocated in advance.
                                  type: boolean
                                priorityClassName:
                                  description: PriorityClassName for Importer, Cloner
                                    and Uploader pod
                                  type: string
                                pvc:
                                  description: PVC is the PVC specification
                                  properties:
                                    accessModes:
                                      description: |-
                                        accessModes contains the desired access modes the volume should have.
                                        More info: https://kubernetes.io/docs/concepts/storage/persistent-volumes#access-modes-1
                                      items:
                                        type: string
                                      type: array
                                      x-kubernetes-list-type: atomic
                                    dataSource:
                                      description: |-
                                        dataSource field can be used to specify either:
                                        * An existing VolumeSnapshot object (snapshot.storage.k8s.io/VolumeSnapshot)
                                        * An existing PVC (PersistentVolumeClaim)
                                        If the provisioner or an external controller can support the specified data source,
                                        it will create a new volume based on the contents of the specified data source.
                                        When the AnyVolumeDataSource feature gate is enabled, dataSource contents will be copied to dataSourceRef,
                                        and dataSourceRef contents will be copied to dataSource when dataSourceRef.namespace is not specified.
                                        If the namespace is specified, then dataSourceRef will not be copied to dataSource.
                                      properties:
                                        apiGroup:
                                          description: |-
                                            APIGroup is the group for the resource being referenced.
                                            If APIGroup is not specified, the specified Kind must be in the core API group.
                                            For any other third-party types, APIGroup is required.
                                          type: string
                                        kind:
                                          description: Kind is the type of resource
                                            being referenced
                                          type: string
                                        name:
                                          description: Name is the name of resource
                                            being referenced
                                          type: string
                                      required:
                                      - kind
                                      - name
                                      type: object
                                      x-kubernetes-map-type: atomic
                                    dataSourceRef:
                                      description: |-
                                        dataSourceRef specifies the object from which to populate the volume with data, if a non-empty
                                        volume is desired. This may be any object from a non-empty API group (non
                                        core object) or a PersistentVolumeClaim object.
                                        When this field is specified, volume binding will only succeed if the type of
                                        the specified object matches some installed volume populator or dynamic
                                        provisioner.
                                        This field will replace the functionality of the dataSource field and as such
                                        if both fields are non-empty, they must have the same value. For backwards
                                        compatibility, when namespace isn't specified in dataSourceRef,
                                        both fields (dataSource and dataSourceRef) will be set to the same
                                        value automatically if one of them is empty and the other is non-empty.
                                        When namespace is specified in dataSourceRef,
                                        dataSource isn't set to the same value and must be empty.
                                        There are three important differences between dataSource and dataSourceRef:
                                        * While dataSource only allows two specific types of objects, dataSourceRef
                                          allows any non-core object, as well as PersistentVolumeClaim objects.
                                        * While dataSource ignores disallowed values (dropping them), dataSourceRef
                                          preserves all values, and generates an error if a disallowed value is
                                          specified.
                                        * While dataSource only allows local objects, dataSourceRef allows objects
                                          in any namespaces.
                                        (Beta) Using this field requires the AnyVolumeDataSource feature gate to be enabled.
                                        (Alpha) Using the namespace field of dataSourceRef requires the CrossNamespaceVolumeDataSource feature gate to be enabled.
                                      properties:
                                        apiGroup:
                                          description: |-
                                            APIGroup is the group for the resource being referenced.
                                            If APIGroup is not specified, the specified Kind must be in the core API group.
                                            For any other third-party types, APIGroup is required.
                                          type: string
                                        kind:
                                          description: Kind is the type of resource
                                            being referenced
                                          type: string
                                        name:
                                          description: Name is the name of resource
                                            being referenced
                                          type: string
                                        namespace:
                                          description: |-
                                            Namespace is the namespace of resource being referenced
                                            Note that when a namespace is specified, a gateway.networking.k8s.io/ReferenceGrant object is required in the referent namespace to allow that namespace's owner to accept the reference. See the ReferenceGrant documentation for details.
                                            (Alpha) This field requires the CrossNamespaceVolumeDataSource feature gate to be enabled.
                                          type: string
                                      required:
                                      - kind
                                      - name
                                      type: object
                                    resources:
                                      description: |-
                                        resources represents the minimum resources the volume should have.
                                        If RecoverVolumeExpansionFailure feature is enabled users are allowed to specify resource requirements
                                        that are lower than previous value but must still be higher than capacity recorded in the
                                        status field of the claim.
                                        More info: https://kubernetes.io/docs/concepts/storage/persistent-volumes#resources
                                      properties:
                                        limits:
                                          additionalProperties:
                                            anyOf:
                                            - type: integer
                                            - type: string
                                            pattern: ^(\+|-)?(([0-9]+(\.[0-9]*)?)|(\.[0-9]+))(([KMGTPE]i)|[numkMGTPE]|([eE](\+|-)?(([0-9]+(\.[0-9]*)?)|(\.[0-9]+))))?$
                                            x-kubernetes-int-or-string: true
                                          description: |-
                                            Limits describes the maximum amount of compute resources allowed.
                                            More info: https://kubernetes.io/docs/concepts/configuration/manage-resources-containers/
                                          type: object
                                        requests:
                                          additionalProperties:
                                            anyOf:
                                            - type: integer
                                            - type: string
                                            pattern: ^(\+|-)?(([0-9]+(\.[0-9]*)?)|(\.[0-9]+))(([KMGTPE]i)|[numkMGTPE]|([eE](\+|-)?(([0-9]+(\.[0-9]*)?)|(\.[0-9]+))))?$
                                            x-kubernetes-int-or-string: true
                                          description: |-
                                            Requests describes the minimum amount of compute resources required.
                                            If Requests is omitted for a container, it defaults to Limits if that is explicitly specified,
                                            otherwise to an implementation-defined value. Requests cannot exceed Limits.
                                            More info: https://kubernetes.io/docs/concepts/configuration/manage-resources-containers/
                                          type: object
                                      type: object
                                    selector:
                                      description: selector is a label query over
                                        volumes to consider for binding.
                                      properties:
                                        matchExpressions:
                                          description: matchExpressions is a list
                                            of label selector requirements. The requirements
                                            are ANDed.
                                          items:
                                            description: |-
                                              A label selector requirement is a selector that contains values, a key, and an operator that
                                              relates the key and values.
                                            properties:
                                              key:
                                                description: key is the label key
                                                  that the selector applies to.
                                                type: string
                                              operator:
                                                description: |-
                                                  operator represents a key's relationship to a set of values.
                                                  Valid operators are In, NotIn, Exists and DoesNotExist.
                                                type: string
                                              values:
                                                description: |-
                                                  values is an array of string values. If the operator is In or NotIn,
                                                  the values array must be non-empty. If the operator is Exists or DoesNotExist,
                                                  the values array must be empty. This array is replaced during a strategic
                                                  merge patch.
                                                items:
                                                  type: string
                                                type: array
                                                x-kubernetes-list-type: atomic
                                            required:
                                            - key
                                            - operator
                                            type: object
                                          type: array
                                          x-kubernetes-list-type: atomic
                                        matchLabels:
                                          additionalProperties:
                                            type: string
                                          description: |-
                                            matchLabels is a map of {key,value} pairs. A single {key,value} in the matchLabels
                                            map is equivalent to an element of matchExpressions, whose key field is "key", the
                                            operator is "In", and the values array contains only "value". The requirements are ANDed.
                                          type: object
                                      type: object
                                      x-kubernetes-map-type: atomic
                                    storageClassName:
                                      description: |-
                                        storageClassName is the name of the StorageClass required by the claim.
                                        More info: https://kubernetes.io/docs/concepts/storage/persistent-volumes#class-1
                                      type: string
                                    volumeAttributesClassName:
                                      description: |-
                                        volumeAttributesClassName may be used to set the VolumeAttributesClass used by this claim.
                                        If specified, the CSI driver will create or update the volume with the attributes defined
                                        in the corresponding VolumeAttributesClass. This has a different purpose than storageClassName,
                                        it can be changed after the claim is created. An empty string value means that no VolumeAttributesClass
                                        will be applied to the claim but it's not allowed to reset this field to empty string once it is set.
                                        If unspecified and the PersistentVolumeClaim is unbound, the default VolumeAttributesClass
                                        will be set by the persistentvolume controller if it exists.
                                        If the resource referred to by volumeAttributesClass does not exist, this PersistentVolumeClaim will be
                                        set to a Pending state, as reflected by the modifyVolumeStatus field, until such as a resource
                                        exists.
                                        More info: https://kubernetes.io/docs/concepts/storage/volume-attributes-classes/
                                        (Alpha) Using this field requires the VolumeAttributesClass feature gate to be enabled.
                                      type: string
                                    volumeAttributesClassName:
                                      description: 'volumeAttributesClassName may
                                        be used to set the VolumeAttributesClass used
                                        by this claim. If specified, the CSI driver
                                        will create or update the volume with the
                                        attributes defined in the corresponding VolumeAttributesClass.
                                        This has a different purpose than storageClassName,
                                        it can be changed after the claim is created.
                                        An empty string value means that no VolumeAttributesClass
                                        will be applied to the claim but it''s not
                                        allowed to reset this field to empty string
                                        once it is set. If unspecified and the PersistentVolumeClaim
                                        is unbound, the default VolumeAttributesClass
                                        will be set by the persistentvolume controller
                                        if it exists. If the resource referred to
                                        by volumeAttributesClass does not exist, this
                                        PersistentVolumeClaim will be set to a Pending
                                        state, as reflected by the modifyVolumeStatus
                                        field, until such as a resource exists. More
                                        info: https://kubernetes.io/docs/concepts/storage/persistent-volumes#volumeattributesclass
                                        (Alpha) Using this field requires the VolumeAttributesClass
                                        feature gate to be enabled.'
                                      type: string
                                    volumeMode:
                                      description: |-
                                        volumeMode defines what type of volume is required by the claim.
                                        Value of Filesystem is implied when not included in claim spec.
                                      type: string
                                    volumeName:
                                      description: volumeName is the binding reference
                                        to the PersistentVolume backing this claim.
                                      type: string
                                  type: object
                                source:
                                  description: Source is the src of the data for the
                                    requested DataVolume
                                  properties:
                                    blank:
                                      description: DataVolumeBlankImage provides the
                                        parameters to create a new raw blank image
                                        for the PVC
                                      type: object
                                    gcs:
                                      description: DataVolumeSourceGCS provides the
                                        parameters to create a Data Volume from an
                                        GCS source
                                      properties:
                                        secretRef:
                                          description: SecretRef provides the secret
                                            reference needed to access the GCS source
                                          type: string
                                        url:
                                          description: URL is the url of the GCS source
                                          type: string
                                      required:
                                      - url
                                      type: object
                                    http:
                                      description: DataVolumeSourceHTTP can be either
                                        an http or https endpoint, with an optional
                                        basic auth user name and password, and an
                                        optional configmap containing additional CAs
                                      properties:
                                        certConfigMap:
                                          description: CertConfigMap is a configmap
                                            reference, containing a Certificate Authority(CA)
                                            public key, and a base64 encoded pem certificate
                                          type: string
                                        extraHeaders:
                                          description: ExtraHeaders is a list of strings
                                            containing extra headers to include with
                                            HTTP transfer requests
                                          items:
                                            type: string
                                          type: array
                                        secretExtraHeaders:
                                          description: SecretExtraHeaders is a list
                                            of Secret references, each containing
                                            an extra HTTP header that may include
                                            sensitive information
                                          items:
                                            type: string
                                          type: array
                                        secretRef:
                                          description: SecretRef A Secret reference,
                                            the secret should contain accessKeyId
                                            (user name) base64 encoded, and secretKey
                                            (password) also base64 encoded
                                          type: string
                                        url:
                                          description: URL is the URL of the http(s)
                                            endpoint
                                          type: string
                                      required:
                                      - url
                                      type: object
                                    imageio:
                                      description: DataVolumeSourceImageIO provides
                                        the parameters to create a Data Volume from
                                        an imageio source
                                      properties:
                                        certConfigMap:
                                          description: CertConfigMap provides a reference
                                            to the CA cert
                                          type: string
                                        diskId:
                                          description: DiskID provides id of a disk
                                            to be imported
                                          type: string
                                        secretRef:
                                          description: SecretRef provides the secret
                                            reference needed to access the ovirt-engine
                                          type: string
                                        url:
                                          description: URL is the URL of the ovirt-engine
                                          type: string
                                      required:
                                      - diskId
                                      - url
                                      type: object
                                    pvc:
                                      description: DataVolumeSourcePVC provides the
                                        parameters to create a Data Volume from an
                                        existing PVC
                                      properties:
                                        name:
                                          description: The name of the source PVC
                                          type: string
                                        namespace:
                                          description: The namespace of the source
                                            PVC
                                          type: string
                                      required:
                                      - name
                                      - namespace
                                      type: object
                                    registry:
                                      description: DataVolumeSourceRegistry provides
                                        the parameters to create a Data Volume from
                                        an registry source
                                      properties:
                                        certConfigMap:
                                          description: CertConfigMap provides a reference
                                            to the Registry certs
                                          type: string
                                        imageStream:
                                          description: ImageStream is the name of
                                            image stream for import
                                          type: string
                                        pullMethod:
                                          description: PullMethod can be either "pod"
                                            (default import), or "node" (node docker
                                            cache based import)
                                          type: string
                                        secretRef:
                                          description: SecretRef provides the secret
                                            reference needed to access the Registry
                                            source
                                          type: string
                                        url:
                                          description: 'URL is the url of the registry
                                            source (starting with the scheme: docker,
                                            oci-archive)'
                                          type: string
                                      type: object
                                    s3:
                                      description: DataVolumeSourceS3 provides the
                                        parameters to create a Data Volume from an
                                        S3 source
                                      properties:
                                        certConfigMap:
                                          description: CertConfigMap is a configmap
                                            reference, containing a Certificate Authority(CA)
                                            public key, and a base64 encoded pem certificate
                                          type: string
                                        secretRef:
                                          description: SecretRef provides the secret
                                            reference needed to access the S3 source
                                          type: string
                                        url:
                                          description: URL is the url of the S3 source
                                          type: string
                                      required:
                                      - url
                                      type: object
                                    snapshot:
                                      description: DataVolumeSourceSnapshot provides
                                        the parameters to create a Data Volume from
                                        an existing VolumeSnapshot
                                      properties:
                                        name:
                                          description: The name of the source VolumeSnapshot
                                          type: string
                                        namespace:
                                          description: The namespace of the source
                                            VolumeSnapshot
                                          type: string
                                      required:
                                      - name
                                      - namespace
                                      type: object
                                    upload:
                                      description: DataVolumeSourceUpload provides
                                        the parameters to create a Data Volume by
                                        uploading the source
                                      type: object
                                    vddk:
                                      description: DataVolumeSourceVDDK provides the
                                        parameters to create a Data Volume from a
                                        Vmware source
                                      properties:
                                        backingFile:
                                          description: BackingFile is the path to
                                            the virtual hard disk to migrate from
                                            vCenter/ESXi
                                          type: string
                                        initImageURL:
                                          description: InitImageURL is an optional
                                            URL to an image containing an extracted
                                            VDDK library, overrides v2v-vmware config
                                            map
                                          type: string
                                        secretRef:
                                          description: SecretRef provides a reference
                                            to a secret containing the username and
                                            password needed to access the vCenter
                                            or ESXi host
                                          type: string
                                        thumbprint:
                                          description: Thumbprint is the certificate
                                            thumbprint of the vCenter or ESXi host
                                          type: string
                                        url:
                                          description: URL is the URL of the vCenter
                                            or ESXi host with the VM to migrate
                                          type: string
                                        uuid:
                                          description: UUID is the UUID of the virtual
                                            machine that the backing file is attached
                                            to in vCenter/ESXi
                                          type: string
                                      type: object
                                  type: object
                                sourceRef:
                                  description: SourceRef is an indirect reference
                                    to the source of data for the requested DataVolume
                                  properties:
                                    kind:
                                      description: The kind of the source reference,
                                        currently only "DataSource" is supported
                                      type: string
                                    name:
                                      description: The name of the source reference
                                      type: string
                                    namespace:
                                      description: The namespace of the source reference,
                                        defaults to the DataVolume namespace
                                      type: string
                                  required:
                                  - kind
                                  - name
                                  type: object
                                storage:
                                  description: Storage is the requested storage specification
                                  properties:
                                    accessModes:
                                      description: |-
                                        AccessModes contains the desired access modes the volume should have.
                                        More info: https://kubernetes.io/docs/concepts/storage/persistent-volumes#access-modes-1
                                      items:
                                        type: string
                                      type: array
                                    dataSource:
                                      description: |-
                                        This field can be used to specify either: * An existing VolumeSnapshot object (snapshot.storage.k8s.io/VolumeSnapshot) * An existing PVC (PersistentVolumeClaim) * An existing custom resource that implements data population (Alpha) In order to use custom resource types that implement data population, the AnyVolumeDataSource feature gate must be enabled. If the provisioner or an external controller can support the specified data source, it will create a new volume based on the contents of the specified data source.
                                        If the AnyVolumeDataSource feature gate is enabled, this field will always have the same contents as the DataSourceRef field.
                                      properties:
                                        apiGroup:
                                          description: |-
                                            APIGroup is the group for the resource being referenced.
                                            If APIGroup is not specified, the specified Kind must be in the core API group.
                                            For any other third-party types, APIGroup is required.
                                          type: string
                                        kind:
                                          description: Kind is the type of resource
                                            being referenced
                                          type: string
                                        name:
                                          description: Name is the name of resource
                                            being referenced
                                          type: string
                                      required:
                                      - kind
                                      - name
                                      type: object
                                      x-kubernetes-map-type: atomic
                                    dataSourceRef:
                                      description: |-
                                        Specifies the object from which to populate the volume with data, if a non-empty volume is desired. This may be any local object from a non-empty API group (non core object) or a PersistentVolumeClaim object. When this field is specified, volume binding will only succeed if the type of the specified object matches some installed volume populator or dynamic provisioner.
                                        This field will replace the functionality of the DataSource field and as such if both fields are non-empty, they must have the same value. For backwards compatibility, both fields (DataSource and DataSourceRef) will be set to the same value automatically if one of them is empty and the other is non-empty.
                                        There are two important differences between DataSource and DataSourceRef:
                                        * While DataSource only allows two specific types of objects, DataSourceRef allows any non-core object, as well as PersistentVolumeClaim objects.
                                        * While DataSource ignores disallowed values (dropping them), DataSourceRef preserves all values, and generates an error if a disallowed value is specified.
                                        (Beta) Using this field requires the AnyVolumeDataSource feature gate to be enabled.
                                      properties:
                                        apiGroup:
                                          description: |-
                                            APIGroup is the group for the resource being referenced.
                                            If APIGroup is not specified, the specified Kind must be in the core API group.
                                            For any other third-party types, APIGroup is required.
                                          type: string
                                        kind:
                                          description: Kind is the type of resource
                                            being referenced
                                          type: string
                                        name:
                                          description: Name is the name of resource
                                            being referenced
                                          type: string
                                        namespace:
                                          description: |-
                                            Namespace is the namespace of resource being referenced
                                            Note that when a namespace is specified, a gateway.networking.k8s.io/ReferenceGrant object is required in the referent namespace to allow that namespace's owner to accept the reference. See the ReferenceGrant documentation for details.
                                            (Alpha) This field requires the CrossNamespaceVolumeDataSource feature gate to be enabled.
                                          type: string
                                      required:
                                      - kind
                                      - name
                                      type: object
                                    resources:
                                      description: |-
                                        Resources represents the minimum resources the volume should have.
                                        More info: https://kubernetes.io/docs/concepts/storage/persistent-volumes#resources
                                      properties:
                                        claims:
                                          description: |-
                                            Claims lists the names of resources, defined in spec.resourceClaims,
                                            that are used by this container.


                                            This is an alpha field and requires enabling the
                                            DynamicResourceAllocation feature gate.


                                            This field is immutable. It can only be set for containers.
                                          items:
                                            description: ResourceClaim references
                                              one entry in PodSpec.ResourceClaims.
                                            properties:
                                              name:
                                                description: |-
                                                  Name must match the name of one entry in pod.spec.resourceClaims of
                                                  the Pod where this field is used. It makes that resource available
                                                  inside a container.
                                                type: string
                                            required:
                                            - name
                                            type: object
                                          type: array
                                          x-kubernetes-list-map-keys:
                                          - name
                                          x-kubernetes-list-type: map
                                        limits:
                                          additionalProperties:
                                            anyOf:
                                            - type: integer
                                            - type: string
                                            pattern: ^(\+|-)?(([0-9]+(\.[0-9]*)?)|(\.[0-9]+))(([KMGTPE]i)|[numkMGTPE]|([eE](\+|-)?(([0-9]+(\.[0-9]*)?)|(\.[0-9]+))))?$
                                            x-kubernetes-int-or-string: true
                                          description: |-
                                            Limits describes the maximum amount of compute resources allowed.
                                            More info: https://kubernetes.io/docs/concepts/configuration/manage-resources-containers/
                                          type: object
                                        requests:
                                          additionalProperties:
                                            anyOf:
                                            - type: integer
                                            - type: string
                                            pattern: ^(\+|-)?(([0-9]+(\.[0-9]*)?)|(\.[0-9]+))(([KMGTPE]i)|[numkMGTPE]|([eE](\+|-)?(([0-9]+(\.[0-9]*)?)|(\.[0-9]+))))?$
                                            x-kubernetes-int-or-string: true
                                          description: |-
                                            Requests describes the minimum amount of compute resources required.
                                            If Requests is omitted for a container, it defaults to Limits if that is explicitly specified,
                                            otherwise to an implementation-defined value. Requests cannot exceed Limits.
                                            More info: https://kubernetes.io/docs/concepts/configuration/manage-resources-containers/
                                          type: object
                                      type: object
                                    selector:
                                      description: A label query over volumes to consider
                                        for binding.
                                      properties:
                                        matchExpressions:
                                          description: matchExpressions is a list
                                            of label selector requirements. The requirements
                                            are ANDed.
                                          items:
                                            description: |-
                                              A label selector requirement is a selector that contains values, a key, and an operator that
                                              relates the key and values.
                                            properties:
                                              key:
                                                description: key is the label key
                                                  that the selector applies to.
                                                type: string
                                              operator:
                                                description: |-
                                                  operator represents a key's relationship to a set of values.
                                                  Valid operators are In, NotIn, Exists and DoesNotExist.
                                                type: string
                                              values:
                                                description: |-
                                                  values is an array of string values. If the operator is In or NotIn,
                                                  the values array must be non-empty. If the operator is Exists or DoesNotExist,
                                                  the values array must be empty. This array is replaced during a strategic
                                                  merge patch.
                                                items:
                                                  type: string
                                                type: array
                                                x-kubernetes-list-type: atomic
                                            required:
                                            - key
                                            - operator
                                            type: object
                                          type: array
                                          x-kubernetes-list-type: atomic
                                        matchLabels:
                                          additionalProperties:
                                            type: string
                                          description: |-
                                            matchLabels is a map of {key,value} pairs. A single {key,value} in the matchLabels
                                            map is equivalent to an element of matchExpressions, whose key field is "key", the
                                            operator is "In", and the values array contains only "value". The requirements are ANDed.
                                          type: object
                                      type: object
                                      x-kubernetes-map-type: atomic
                                    storageClassName:
                                      description: |-
                                        Name of the StorageClass required by the claim.
                                        More info: https://kubernetes.io/docs/concepts/storage/persistent-volumes#class-1
                                      type: string
                                    volumeMode:
                                      description: |-
                                        volumeMode defines what type of volume is required by the claim.
                                        Value of Filesystem is implied when not included in claim spec.
                                      type: string
                                    volumeName:
                                      description: VolumeName is the binding reference
                                        to the PersistentVolume backing this claim.
                                      type: string
                                  type: object
                              type: object
                            status:
                              description: |-
                                DataVolumeTemplateDummyStatus is here simply for backwards compatibility with
                                a previous API.
                              nullable: true
                              type: object
                          required:
                          - spec
                          type: object
                        type: array
                      instancetype:
                        description: InstancetypeMatcher references a instancetype
                          that is used to fill fields in Template
                        properties:
                          inferFromVolume:
                            description: |-
                              InferFromVolume lists the name of a volume that should be used to infer or discover the instancetype
                              to be used through known annotations on the underlying resource. Once applied to the InstancetypeMatcher
                              this field is removed.
                            type: string
                          inferFromVolumeFailurePolicy:
                            description: |-
                              InferFromVolumeFailurePolicy controls what should happen on failure when inferring the instancetype.
                              Allowed values are: "RejectInferFromVolumeFailure" and "IgnoreInferFromVolumeFailure".
                              If not specified, "RejectInferFromVolumeFailure" is used by default.
                            type: string
                          kind:
                            description: |-
                              Kind specifies which instancetype resource is referenced.
                              Allowed values are: "VirtualMachineInstancetype" and "VirtualMachineClusterInstancetype".
                              If not specified, "VirtualMachineClusterInstancetype" is used by default.
                            type: string
                          name:
                            description: Name is the name of the VirtualMachineInstancetype
                              or VirtualMachineClusterInstancetype
                            type: string
                          revisionName:
                            description: |-
                              RevisionName specifies a ControllerRevision containing a specific copy of the
                              VirtualMachineInstancetype or VirtualMachineClusterInstancetype to be used. This is initially
                              captured the first time the instancetype is applied to the VirtualMachineInstance.
                            type: string
                        type: object
                      preference:
                        description: PreferenceMatcher references a set of preference
                          that is used to fill fields in Template
                        properties:
                          inferFromVolume:
                            description: |-
                              InferFromVolume lists the name of a volume that should be used to infer or discover the preference
                              to be used through known annotations on the underlying resource. Once applied to the PreferenceMatcher
                              this field is removed.
                            type: string
                          inferFromVolumeFailurePolicy:
                            description: |-
                              InferFromVolumeFailurePolicy controls what should happen on failure when preference the instancetype.
                              Allowed values are: "RejectInferFromVolumeFailure" and "IgnoreInferFromVolumeFailure".
                              If not specified, "RejectInferFromVolumeFailure" is used by default.
                            type: string
                          kind:
                            description: |-
                              Kind specifies which preference resource is referenced.
                              Allowed values are: "VirtualMachinePreference" and "VirtualMachineClusterPreference".
                              If not specified, "VirtualMachineClusterPreference" is used by default.
                            type: string
                          name:
                            description: Name is the name of the VirtualMachinePreference
                              or VirtualMachineClusterPreference
                            type: string
                          revisionName:
                            description: |-
                              RevisionName specifies a ControllerRevision containing a specific copy of the
                              VirtualMachinePreference or VirtualMachineClusterPreference to be used. This is
                              initially captured the first time the instancetype is applied to the VirtualMachineInstance.
                            type: string
                        type: object
                      runStrategy:
                        description: |-
                          Running state indicates the requested running state of the VirtualMachineInstance
                          mutually exclusive with Running
                        type: string
                      running:
                        description: |-
                          Running controls whether the associatied VirtualMachineInstance is created or not
                          Mutually exclusive with RunStrategy
                        type: boolean
                      template:
                        description: Template is the direct specification of VirtualMachineInstance
                        properties:
                          metadata:
                            nullable: true
                            type: object
                            x-kubernetes-preserve-unknown-fields: true
                          spec:
                            description: VirtualMachineInstance Spec contains the
                              VirtualMachineInstance specification.
                            properties:
                              accessCredentials:
                                description: Specifies a set of public keys to inject
                                  into the vm guest
                                items:
                                  description: |-
                                    AccessCredential represents a credential source that can be used to
                                    authorize remote access to the vm guest
                                    Only one of its members may be specified.
                                  properties:
                                    sshPublicKey:
                                      description: |-
                                        SSHPublicKey represents the source and method of applying a ssh public
                                        key into a guest virtual machine.
                                      properties:
                                        propagationMethod:
                                          description: PropagationMethod represents
                                            how the public key is injected into the
                                            vm guest.
                                          properties:
                                            configDrive:
                                              description: |-
                                                ConfigDrivePropagation means that the ssh public keys are injected
                                                into the VM using metadata using the configDrive cloud-init provider
                                              type: object
                                            noCloud:
                                              description: |-
                                                NoCloudPropagation means that the ssh public keys are injected
                                                into the VM using metadata using the noCloud cloud-init provider
                                              type: object
                                            qemuGuestAgent:
                                              description: |-
                                                QemuGuestAgentAccessCredentailPropagation means ssh public keys are
                                                dynamically injected into the vm at runtime via the qemu guest agent.
                                                This feature requires the qemu guest agent to be running within the guest.
                                              properties:
                                                users:
                                                  description: |-
                                                    Users represents a list of guest users that should have the ssh public keys
                                                    added to their authorized_keys file.
                                                  items:
                                                    type: string
                                                  type: array
                                                  x-kubernetes-list-type: set
                                              required:
                                              - users
                                              type: object
                                          type: object
                                        source:
                                          description: Source represents where the
                                            public keys are pulled from
                                          properties:
                                            secret:
                                              description: Secret means that the access
                                                credential is pulled from a kubernetes
                                                secret
                                              properties:
                                                secretName:
                                                  description: SecretName represents
                                                    the name of the secret in the
                                                    VMI's namespace
                                                  type: string
                                              required:
                                              - secretName
                                              type: object
                                          type: object
                                      required:
                                      - propagationMethod
                                      - source
                                      type: object
                                    userPassword:
                                      description: |-
                                        UserPassword represents the source and method for applying a guest user's
                                        password
                                      properties:
                                        propagationMethod:
                                          description: propagationMethod represents
                                            how the user passwords are injected into
                                            the vm guest.
                                          properties:
                                            qemuGuestAgent:
                                              description: |-
                                                QemuGuestAgentAccessCredentailPropagation means passwords are
                                                dynamically injected into the vm at runtime via the qemu guest agent.
                                                This feature requires the qemu guest agent to be running within the guest.
                                              type: object
                                          type: object
                                        source:
                                          description: Source represents where the
                                            user passwords are pulled from
                                          properties:
                                            secret:
                                              description: Secret means that the access
                                                credential is pulled from a kubernetes
                                                secret
                                              properties:
                                                secretName:
                                                  description: SecretName represents
                                                    the name of the secret in the
                                                    VMI's namespace
                                                  type: string
                                              required:
                                              - secretName
                                              type: object
                                          type: object
                                      required:
                                      - propagationMethod
                                      - source
                                      type: object
                                  type: object
                                type: array
                                x-kubernetes-list-type: atomic
                              affinity:
                                description: If affinity is specifies, obey all the
                                  affinity rules
                                properties:
                                  nodeAffinity:
                                    description: Describes node affinity scheduling
                                      rules for the pod.
                                    properties:
                                      preferredDuringSchedulingIgnoredDuringExecution:
                                        description: |-
                                          The scheduler will prefer to schedule pods to nodes that satisfy
                                          the affinity expressions specified by this field, but it may choose
                                          a node that violates one or more of the expressions. The node that is
                                          most preferred is the one with the greatest sum of weights, i.e.
                                          for each node that meets all of the scheduling requirements (resource
                                          request, requiredDuringScheduling affinity expressions, etc.),
                                          compute a sum by iterating through the elements of this field and adding
                                          "weight" to the sum if the node matches the corresponding matchExpressions; the
                                          node(s) with the highest sum are the most preferred.
                                        items:
                                          description: |-
                                            An empty preferred scheduling term matches all objects with implicit weight 0
                                            (i.e. it's a no-op). A null preferred scheduling term matches no objects (i.e. is also a no-op).
                                          properties:
                                            preference:
                                              description: A node selector term, associated
                                                with the corresponding weight.
                                              properties:
                                                matchExpressions:
                                                  description: A list of node selector
                                                    requirements by node's labels.
                                                  items:
                                                    description: |-
                                                      A node selector requirement is a selector that contains values, a key, and an operator
                                                      that relates the key and values.
                                                    properties:
                                                      key:
                                                        description: The label key
                                                          that the selector applies
                                                          to.
                                                        type: string
                                                      operator:
                                                        description: |-
                                                          Represents a key's relationship to a set of values.
                                                          Valid operators are In, NotIn, Exists, DoesNotExist. Gt, and Lt.
                                                        type: string
                                                      values:
                                                        description: |-
                                                          An array of string values. If the operator is In or NotIn,
                                                          the values array must be non-empty. If the operator is Exists or DoesNotExist,
                                                          the values array must be empty. If the operator is Gt or Lt, the values
                                                          array must have a single element, which will be interpreted as an integer.
                                                          This array is replaced during a strategic merge patch.
                                                        items:
                                                          type: string
                                                        type: array
                                                        x-kubernetes-list-type: atomic
                                                    required:
                                                    - key
                                                    - operator
                                                    type: object
                                                  type: array
                                                  x-kubernetes-list-type: atomic
                                                matchFields:
                                                  description: A list of node selector
                                                    requirements by node's fields.
                                                  items:
                                                    description: |-
                                                      A node selector requirement is a selector that contains values, a key, and an operator
                                                      that relates the key and values.
                                                    properties:
                                                      key:
                                                        description: The label key
                                                          that the selector applies
                                                          to.
                                                        type: string
                                                      operator:
                                                        description: |-
                                                          Represents a key's relationship to a set of values.
                                                          Valid operators are In, NotIn, Exists, DoesNotExist. Gt, and Lt.
                                                        type: string
                                                      values:
                                                        description: |-
                                                          An array of string values. If the operator is In or NotIn,
                                                          the values array must be non-empty. If the operator is Exists or DoesNotExist,
                                                          the values array must be empty. If the operator is Gt or Lt, the values
                                                          array must have a single element, which will be interpreted as an integer.
                                                          This array is replaced during a strategic merge patch.
                                                        items:
                                                          type: string
                                                        type: array
                                                        x-kubernetes-list-type: atomic
                                                    required:
                                                    - key
                                                    - operator
                                                    type: object
                                                  type: array
                                                  x-kubernetes-list-type: atomic
                                              type: object
                                              x-kubernetes-map-type: atomic
                                            weight:
                                              description: Weight associated with
                                                matching the corresponding nodeSelectorTerm,
                                                in the range 1-100.
                                              format: int32
                                              type: integer
                                          required:
                                          - preference
                                          - weight
                                          type: object
                                        type: array
                                        x-kubernetes-list-type: atomic
                                      requiredDuringSchedulingIgnoredDuringExecution:
                                        description: |-
                                          If the affinity requirements specified by this field are not met at
                                          scheduling time, the pod will not be scheduled onto the node.
                                          If the affinity requirements specified by this field cease to be met
                                          at some point during pod execution (e.g. due to an update), the system
                                          may or may not try to eventually evict the pod from its node.
                                        properties:
                                          nodeSelectorTerms:
                                            description: Required. A list of node
                                              selector terms. The terms are ORed.
                                            items:
                                              description: |-
                                                A null or empty node selector term matches no objects. The requirements of
                                                them are ANDed.
                                                The TopologySelectorTerm type implements a subset of the NodeSelectorTerm.
                                              properties:
                                                matchExpressions:
                                                  description: A list of node selector
                                                    requirements by node's labels.
                                                  items:
                                                    description: |-
                                                      A node selector requirement is a selector that contains values, a key, and an operator
                                                      that relates the key and values.
                                                    properties:
                                                      key:
                                                        description: The label key
                                                          that the selector applies
                                                          to.
                                                        type: string
                                                      operator:
                                                        description: |-
                                                          Represents a key's relationship to a set of values.
                                                          Valid operators are In, NotIn, Exists, DoesNotExist. Gt, and Lt.
                                                        type: string
                                                      values:
                                                        description: |-
                                                          An array of string values. If the operator is In or NotIn,
                                                          the values array must be non-empty. If the operator is Exists or DoesNotExist,
                                                          the values array must be empty. If the operator is Gt or Lt, the values
                                                          array must have a single element, which will be interpreted as an integer.
                                                          This array is replaced during a strategic merge patch.
                                                        items:
                                                          type: string
                                                        type: array
                                                        x-kubernetes-list-type: atomic
                                                    required:
                                                    - key
                                                    - operator
                                                    type: object
                                                  type: array
                                                  x-kubernetes-list-type: atomic
                                                matchFields:
                                                  description: A list of node selector
                                                    requirements by node's fields.
                                                  items:
                                                    description: |-
                                                      A node selector requirement is a selector that contains values, a key, and an operator
                                                      that relates the key and values.
                                                    properties:
                                                      key:
                                                        description: The label key
                                                          that the selector applies
                                                          to.
                                                        type: string
                                                      operator:
                                                        description: |-
                                                          Represents a key's relationship to a set of values.
                                                          Valid operators are In, NotIn, Exists, DoesNotExist. Gt, and Lt.
                                                        type: string
                                                      values:
                                                        description: |-
                                                          An array of string values. If the operator is In or NotIn,
                                                          the values array must be non-empty. If the operator is Exists or DoesNotExist,
                                                          the values array must be empty. If the operator is Gt or Lt, the values
                                                          array must have a single element, which will be interpreted as an integer.
                                                          This array is replaced during a strategic merge patch.
                                                        items:
                                                          type: string
                                                        type: array
                                                        x-kubernetes-list-type: atomic
                                                    required:
                                                    - key
                                                    - operator
                                                    type: object
                                                  type: array
                                                  x-kubernetes-list-type: atomic
                                              type: object
                                              x-kubernetes-map-type: atomic
                                            type: array
                                            x-kubernetes-list-type: atomic
                                        required:
                                        - nodeSelectorTerms
                                        type: object
                                        x-kubernetes-map-type: atomic
                                    type: object
                                  podAffinity:
                                    description: Describes pod affinity scheduling
                                      rules (e.g. co-locate this pod in the same node,
                                      zone, etc. as some other pod(s)).
                                    properties:
                                      preferredDuringSchedulingIgnoredDuringExecution:
                                        description: |-
                                          The scheduler will prefer to schedule pods to nodes that satisfy
                                          the affinity expressions specified by this field, but it may choose
                                          a node that violates one or more of the expressions. The node that is
                                          most preferred is the one with the greatest sum of weights, i.e.
                                          for each node that meets all of the scheduling requirements (resource
                                          request, requiredDuringScheduling affinity expressions, etc.),
                                          compute a sum by iterating through the elements of this field and adding
                                          "weight" to the sum if the node has pods which matches the corresponding podAffinityTerm; the
                                          node(s) with the highest sum are the most preferred.
                                        items:
                                          description: The weights of all of the matched
                                            WeightedPodAffinityTerm fields are added
                                            per-node to find the most preferred node(s)
                                          properties:
                                            podAffinityTerm:
                                              description: Required. A pod affinity
                                                term, associated with the corresponding
                                                weight.
                                              properties:
                                                labelSelector:
<<<<<<< HEAD
                                                  description: A label query over
                                                    a set of resources, in this case
                                                    pods. If it's null, this PodAffinityTerm
                                                    matches with no Pods.
=======
                                                  description: |-
                                                    A label query over a set of resources, in this case pods.
                                                    If it's null, this PodAffinityTerm matches with no Pods.
>>>>>>> 1cb01012
                                                  properties:
                                                    matchExpressions:
                                                      description: matchExpressions
                                                        is a list of label selector
                                                        requirements. The requirements
                                                        are ANDed.
                                                      items:
                                                        description: |-
                                                          A label selector requirement is a selector that contains values, a key, and an operator that
                                                          relates the key and values.
                                                        properties:
                                                          key:
                                                            description: key is the
                                                              label key that the selector
                                                              applies to.
                                                            type: string
                                                          operator:
                                                            description: |-
                                                              operator represents a key's relationship to a set of values.
                                                              Valid operators are In, NotIn, Exists and DoesNotExist.
                                                            type: string
                                                          values:
                                                            description: |-
                                                              values is an array of string values. If the operator is In or NotIn,
                                                              the values array must be non-empty. If the operator is Exists or DoesNotExist,
                                                              the values array must be empty. This array is replaced during a strategic
                                                              merge patch.
                                                            items:
                                                              type: string
                                                            type: array
                                                            x-kubernetes-list-type: atomic
                                                        required:
                                                        - key
                                                        - operator
                                                        type: object
                                                      type: array
                                                      x-kubernetes-list-type: atomic
                                                    matchLabels:
                                                      additionalProperties:
                                                        type: string
                                                      description: |-
                                                        matchLabels is a map of {key,value} pairs. A single {key,value} in the matchLabels
                                                        map is equivalent to an element of matchExpressions, whose key field is "key", the
                                                        operator is "In", and the values array contains only "value". The requirements are ANDed.
                                                      type: object
                                                  type: object
<<<<<<< HEAD
                                                matchLabelKeys:
                                                  description: MatchLabelKeys is a
                                                    set of pod label keys to select
                                                    which pods will be taken into
                                                    consideration. The keys are used
                                                    to lookup values from the incoming
                                                    pod labels, those key-value labels
                                                    are merged with `LabelSelector`
                                                    as `key in (value)` to select
                                                    the group of existing pods which
                                                    pods will be taken into consideration
                                                    for the incoming pod's pod (anti)
                                                    affinity. Keys that don't exist
                                                    in the incoming pod labels will
                                                    be ignored. The default value
                                                    is empty. The same key is forbidden
                                                    to exist in both MatchLabelKeys
                                                    and LabelSelector. Also, MatchLabelKeys
                                                    cannot be set when LabelSelector
                                                    isn't set. This is an alpha field
                                                    and requires enabling MatchLabelKeysInPodAffinity
                                                    feature gate.
=======
                                                  x-kubernetes-map-type: atomic
                                                matchLabelKeys:
                                                  description: |-
                                                    MatchLabelKeys is a set of pod label keys to select which pods will
                                                    be taken into consideration. The keys are used to lookup values from the
                                                    incoming pod labels, those key-value labels are merged with `labelSelector` as `key in (value)`
                                                    to select the group of existing pods which pods will be taken into consideration
                                                    for the incoming pod's pod (anti) affinity. Keys that don't exist in the incoming
                                                    pod labels will be ignored. The default value is empty.
                                                    The same key is forbidden to exist in both matchLabelKeys and labelSelector.
                                                    Also, matchLabelKeys cannot be set when labelSelector isn't set.
                                                    This is an alpha field and requires enabling MatchLabelKeysInPodAffinity feature gate.
>>>>>>> 1cb01012
                                                  items:
                                                    type: string
                                                  type: array
                                                  x-kubernetes-list-type: atomic
                                                mismatchLabelKeys:
<<<<<<< HEAD
                                                  description: MismatchLabelKeys is
                                                    a set of pod label keys to select
                                                    which pods will be taken into
                                                    consideration. The keys are used
                                                    to lookup values from the incoming
                                                    pod labels, those key-value labels
                                                    are merged with `LabelSelector`
                                                    as `key notin (value)` to select
                                                    the group of existing pods which
                                                    pods will be taken into consideration
                                                    for the incoming pod's pod (anti)
                                                    affinity. Keys that don't exist
                                                    in the incoming pod labels will
                                                    be ignored. The default value
                                                    is empty. The same key is forbidden
                                                    to exist in both MismatchLabelKeys
                                                    and LabelSelector. Also, MismatchLabelKeys
                                                    cannot be set when LabelSelector
                                                    isn't set. This is an alpha field
                                                    and requires enabling MatchLabelKeysInPodAffinity
                                                    feature gate.
=======
                                                  description: |-
                                                    MismatchLabelKeys is a set of pod label keys to select which pods will
                                                    be taken into consideration. The keys are used to lookup values from the
                                                    incoming pod labels, those key-value labels are merged with `labelSelector` as `key notin (value)`
                                                    to select the group of existing pods which pods will be taken into consideration
                                                    for the incoming pod's pod (anti) affinity. Keys that don't exist in the incoming
                                                    pod labels will be ignored. The default value is empty.
                                                    The same key is forbidden to exist in both mismatchLabelKeys and labelSelector.
                                                    Also, mismatchLabelKeys cannot be set when labelSelector isn't set.
                                                    This is an alpha field and requires enabling MatchLabelKeysInPodAffinity feature gate.
>>>>>>> 1cb01012
                                                  items:
                                                    type: string
                                                  type: array
                                                  x-kubernetes-list-type: atomic
                                                namespaceSelector:
                                                  description: |-
                                                    A label query over the set of namespaces that the term applies to.
                                                    The term is applied to the union of the namespaces selected by this field
                                                    and the ones listed in the namespaces field.
                                                    null selector and null or empty namespaces list means "this pod's namespace".
                                                    An empty selector ({}) matches all namespaces.
                                                  properties:
                                                    matchExpressions:
                                                      description: matchExpressions
                                                        is a list of label selector
                                                        requirements. The requirements
                                                        are ANDed.
                                                      items:
                                                        description: |-
                                                          A label selector requirement is a selector that contains values, a key, and an operator that
                                                          relates the key and values.
                                                        properties:
                                                          key:
                                                            description: key is the
                                                              label key that the selector
                                                              applies to.
                                                            type: string
                                                          operator:
                                                            description: |-
                                                              operator represents a key's relationship to a set of values.
                                                              Valid operators are In, NotIn, Exists and DoesNotExist.
                                                            type: string
                                                          values:
                                                            description: |-
                                                              values is an array of string values. If the operator is In or NotIn,
                                                              the values array must be non-empty. If the operator is Exists or DoesNotExist,
                                                              the values array must be empty. This array is replaced during a strategic
                                                              merge patch.
                                                            items:
                                                              type: string
                                                            type: array
                                                            x-kubernetes-list-type: atomic
                                                        required:
                                                        - key
                                                        - operator
                                                        type: object
                                                      type: array
                                                      x-kubernetes-list-type: atomic
                                                    matchLabels:
                                                      additionalProperties:
                                                        type: string
                                                      description: |-
                                                        matchLabels is a map of {key,value} pairs. A single {key,value} in the matchLabels
                                                        map is equivalent to an element of matchExpressions, whose key field is "key", the
                                                        operator is "In", and the values array contains only "value". The requirements are ANDed.
                                                      type: object
                                                  type: object
                                                  x-kubernetes-map-type: atomic
                                                namespaces:
                                                  description: |-
                                                    namespaces specifies a static list of namespace names that the term applies to.
                                                    The term is applied to the union of the namespaces listed in this field
                                                    and the ones selected by namespaceSelector.
                                                    null or empty namespaces list and null namespaceSelector means "this pod's namespace".
                                                  items:
                                                    type: string
                                                  type: array
                                                  x-kubernetes-list-type: atomic
                                                topologyKey:
                                                  description: |-
                                                    This pod should be co-located (affinity) or not co-located (anti-affinity) with the pods matching
                                                    the labelSelector in the specified namespaces, where co-located is defined as running on a node
                                                    whose value of the label with key topologyKey matches that of any node on which any of the
                                                    selected pods is running.
                                                    Empty topologyKey is not allowed.
                                                  type: string
                                              required:
                                              - topologyKey
                                              type: object
                                            weight:
                                              description: |-
                                                weight associated with matching the corresponding podAffinityTerm,
                                                in the range 1-100.
                                              format: int32
                                              type: integer
                                          required:
                                          - podAffinityTerm
                                          - weight
                                          type: object
                                        type: array
                                        x-kubernetes-list-type: atomic
                                      requiredDuringSchedulingIgnoredDuringExecution:
                                        description: |-
                                          If the affinity requirements specified by this field are not met at
                                          scheduling time, the pod will not be scheduled onto the node.
                                          If the affinity requirements specified by this field cease to be met
                                          at some point during pod execution (e.g. due to a pod label update), the
                                          system may or may not try to eventually evict the pod from its node.
                                          When there are multiple elements, the lists of nodes corresponding to each
                                          podAffinityTerm are intersected, i.e. all terms must be satisfied.
                                        items:
                                          description: |-
                                            Defines a set of pods (namely those matching the labelSelector
                                            relative to the given namespace(s)) that this pod should be
                                            co-located (affinity) or not co-located (anti-affinity) with,
                                            where co-located is defined as running on a node whose value of
                                            the label with key <topologyKey> matches that of any node on which
                                            a pod of the set of pods is running
                                          properties:
                                            labelSelector:
<<<<<<< HEAD
                                              description: A label query over a set
                                                of resources, in this case pods. If
                                                it's null, this PodAffinityTerm matches
                                                with no Pods.
=======
                                              description: |-
                                                A label query over a set of resources, in this case pods.
                                                If it's null, this PodAffinityTerm matches with no Pods.
>>>>>>> 1cb01012
                                              properties:
                                                matchExpressions:
                                                  description: matchExpressions is
                                                    a list of label selector requirements.
                                                    The requirements are ANDed.
                                                  items:
                                                    description: |-
                                                      A label selector requirement is a selector that contains values, a key, and an operator that
                                                      relates the key and values.
                                                    properties:
                                                      key:
                                                        description: key is the label
                                                          key that the selector applies
                                                          to.
                                                        type: string
                                                      operator:
                                                        description: |-
                                                          operator represents a key's relationship to a set of values.
                                                          Valid operators are In, NotIn, Exists and DoesNotExist.
                                                        type: string
                                                      values:
                                                        description: |-
                                                          values is an array of string values. If the operator is In or NotIn,
                                                          the values array must be non-empty. If the operator is Exists or DoesNotExist,
                                                          the values array must be empty. This array is replaced during a strategic
                                                          merge patch.
                                                        items:
                                                          type: string
                                                        type: array
                                                        x-kubernetes-list-type: atomic
                                                    required:
                                                    - key
                                                    - operator
                                                    type: object
                                                  type: array
                                                  x-kubernetes-list-type: atomic
                                                matchLabels:
                                                  additionalProperties:
                                                    type: string
                                                  description: |-
                                                    matchLabels is a map of {key,value} pairs. A single {key,value} in the matchLabels
                                                    map is equivalent to an element of matchExpressions, whose key field is "key", the
                                                    operator is "In", and the values array contains only "value". The requirements are ANDed.
                                                  type: object
                                              type: object
<<<<<<< HEAD
                                            matchLabelKeys:
                                              description: MatchLabelKeys is a set
                                                of pod label keys to select which
                                                pods will be taken into consideration.
                                                The keys are used to lookup values
                                                from the incoming pod labels, those
                                                key-value labels are merged with `LabelSelector`
                                                as `key in (value)` to select the
                                                group of existing pods which pods
                                                will be taken into consideration for
                                                the incoming pod's pod (anti) affinity.
                                                Keys that don't exist in the incoming
                                                pod labels will be ignored. The default
                                                value is empty. The same key is forbidden
                                                to exist in both MatchLabelKeys and
                                                LabelSelector. Also, MatchLabelKeys
                                                cannot be set when LabelSelector isn't
                                                set. This is an alpha field and requires
                                                enabling MatchLabelKeysInPodAffinity
                                                feature gate.
=======
                                              x-kubernetes-map-type: atomic
                                            matchLabelKeys:
                                              description: |-
                                                MatchLabelKeys is a set of pod label keys to select which pods will
                                                be taken into consideration. The keys are used to lookup values from the
                                                incoming pod labels, those key-value labels are merged with `labelSelector` as `key in (value)`
                                                to select the group of existing pods which pods will be taken into consideration
                                                for the incoming pod's pod (anti) affinity. Keys that don't exist in the incoming
                                                pod labels will be ignored. The default value is empty.
                                                The same key is forbidden to exist in both matchLabelKeys and labelSelector.
                                                Also, matchLabelKeys cannot be set when labelSelector isn't set.
                                                This is an alpha field and requires enabling MatchLabelKeysInPodAffinity feature gate.
>>>>>>> 1cb01012
                                              items:
                                                type: string
                                              type: array
                                              x-kubernetes-list-type: atomic
                                            mismatchLabelKeys:
<<<<<<< HEAD
                                              description: MismatchLabelKeys is a
                                                set of pod label keys to select which
                                                pods will be taken into consideration.
                                                The keys are used to lookup values
                                                from the incoming pod labels, those
                                                key-value labels are merged with `LabelSelector`
                                                as `key notin (value)` to select the
                                                group of existing pods which pods
                                                will be taken into consideration for
                                                the incoming pod's pod (anti) affinity.
                                                Keys that don't exist in the incoming
                                                pod labels will be ignored. The default
                                                value is empty. The same key is forbidden
                                                to exist in both MismatchLabelKeys
                                                and LabelSelector. Also, MismatchLabelKeys
                                                cannot be set when LabelSelector isn't
                                                set. This is an alpha field and requires
                                                enabling MatchLabelKeysInPodAffinity
                                                feature gate.
=======
                                              description: |-
                                                MismatchLabelKeys is a set of pod label keys to select which pods will
                                                be taken into consideration. The keys are used to lookup values from the
                                                incoming pod labels, those key-value labels are merged with `labelSelector` as `key notin (value)`
                                                to select the group of existing pods which pods will be taken into consideration
                                                for the incoming pod's pod (anti) affinity. Keys that don't exist in the incoming
                                                pod labels will be ignored. The default value is empty.
                                                The same key is forbidden to exist in both mismatchLabelKeys and labelSelector.
                                                Also, mismatchLabelKeys cannot be set when labelSelector isn't set.
                                                This is an alpha field and requires enabling MatchLabelKeysInPodAffinity feature gate.
>>>>>>> 1cb01012
                                              items:
                                                type: string
                                              type: array
                                              x-kubernetes-list-type: atomic
                                            namespaceSelector:
                                              description: |-
                                                A label query over the set of namespaces that the term applies to.
                                                The term is applied to the union of the namespaces selected by this field
                                                and the ones listed in the namespaces field.
                                                null selector and null or empty namespaces list means "this pod's namespace".
                                                An empty selector ({}) matches all namespaces.
                                              properties:
                                                matchExpressions:
                                                  description: matchExpressions is
                                                    a list of label selector requirements.
                                                    The requirements are ANDed.
                                                  items:
                                                    description: |-
                                                      A label selector requirement is a selector that contains values, a key, and an operator that
                                                      relates the key and values.
                                                    properties:
                                                      key:
                                                        description: key is the label
                                                          key that the selector applies
                                                          to.
                                                        type: string
                                                      operator:
                                                        description: |-
                                                          operator represents a key's relationship to a set of values.
                                                          Valid operators are In, NotIn, Exists and DoesNotExist.
                                                        type: string
                                                      values:
                                                        description: |-
                                                          values is an array of string values. If the operator is In or NotIn,
                                                          the values array must be non-empty. If the operator is Exists or DoesNotExist,
                                                          the values array must be empty. This array is replaced during a strategic
                                                          merge patch.
                                                        items:
                                                          type: string
                                                        type: array
                                                        x-kubernetes-list-type: atomic
                                                    required:
                                                    - key
                                                    - operator
                                                    type: object
                                                  type: array
                                                  x-kubernetes-list-type: atomic
                                                matchLabels:
                                                  additionalProperties:
                                                    type: string
                                                  description: |-
                                                    matchLabels is a map of {key,value} pairs. A single {key,value} in the matchLabels
                                                    map is equivalent to an element of matchExpressions, whose key field is "key", the
                                                    operator is "In", and the values array contains only "value". The requirements are ANDed.
                                                  type: object
                                              type: object
                                              x-kubernetes-map-type: atomic
                                            namespaces:
                                              description: |-
                                                namespaces specifies a static list of namespace names that the term applies to.
                                                The term is applied to the union of the namespaces listed in this field
                                                and the ones selected by namespaceSelector.
                                                null or empty namespaces list and null namespaceSelector means "this pod's namespace".
                                              items:
                                                type: string
                                              type: array
                                              x-kubernetes-list-type: atomic
                                            topologyKey:
                                              description: |-
                                                This pod should be co-located (affinity) or not co-located (anti-affinity) with the pods matching
                                                the labelSelector in the specified namespaces, where co-located is defined as running on a node
                                                whose value of the label with key topologyKey matches that of any node on which any of the
                                                selected pods is running.
                                                Empty topologyKey is not allowed.
                                              type: string
                                          required:
                                          - topologyKey
                                          type: object
                                        type: array
                                        x-kubernetes-list-type: atomic
                                    type: object
                                  podAntiAffinity:
                                    description: Describes pod anti-affinity scheduling
                                      rules (e.g. avoid putting this pod in the same
                                      node, zone, etc. as some other pod(s)).
                                    properties:
                                      preferredDuringSchedulingIgnoredDuringExecution:
                                        description: |-
                                          The scheduler will prefer to schedule pods to nodes that satisfy
                                          the anti-affinity expressions specified by this field, but it may choose
                                          a node that violates one or more of the expressions. The node that is
                                          most preferred is the one with the greatest sum of weights, i.e.
                                          for each node that meets all of the scheduling requirements (resource
                                          request, requiredDuringScheduling anti-affinity expressions, etc.),
                                          compute a sum by iterating through the elements of this field and adding
                                          "weight" to the sum if the node has pods which matches the corresponding podAffinityTerm; the
                                          node(s) with the highest sum are the most preferred.
                                        items:
                                          description: The weights of all of the matched
                                            WeightedPodAffinityTerm fields are added
                                            per-node to find the most preferred node(s)
                                          properties:
                                            podAffinityTerm:
                                              description: Required. A pod affinity
                                                term, associated with the corresponding
                                                weight.
                                              properties:
                                                labelSelector:
<<<<<<< HEAD
                                                  description: A label query over
                                                    a set of resources, in this case
                                                    pods. If it's null, this PodAffinityTerm
                                                    matches with no Pods.
=======
                                                  description: |-
                                                    A label query over a set of resources, in this case pods.
                                                    If it's null, this PodAffinityTerm matches with no Pods.
>>>>>>> 1cb01012
                                                  properties:
                                                    matchExpressions:
                                                      description: matchExpressions
                                                        is a list of label selector
                                                        requirements. The requirements
                                                        are ANDed.
                                                      items:
                                                        description: |-
                                                          A label selector requirement is a selector that contains values, a key, and an operator that
                                                          relates the key and values.
                                                        properties:
                                                          key:
                                                            description: key is the
                                                              label key that the selector
                                                              applies to.
                                                            type: string
                                                          operator:
                                                            description: |-
                                                              operator represents a key's relationship to a set of values.
                                                              Valid operators are In, NotIn, Exists and DoesNotExist.
                                                            type: string
                                                          values:
                                                            description: |-
                                                              values is an array of string values. If the operator is In or NotIn,
                                                              the values array must be non-empty. If the operator is Exists or DoesNotExist,
                                                              the values array must be empty. This array is replaced during a strategic
                                                              merge patch.
                                                            items:
                                                              type: string
                                                            type: array
                                                            x-kubernetes-list-type: atomic
                                                        required:
                                                        - key
                                                        - operator
                                                        type: object
                                                      type: array
                                                      x-kubernetes-list-type: atomic
                                                    matchLabels:
                                                      additionalProperties:
                                                        type: string
                                                      description: |-
                                                        matchLabels is a map of {key,value} pairs. A single {key,value} in the matchLabels
                                                        map is equivalent to an element of matchExpressions, whose key field is "key", the
                                                        operator is "In", and the values array contains only "value". The requirements are ANDed.
                                                      type: object
                                                  type: object
<<<<<<< HEAD
                                                matchLabelKeys:
                                                  description: MatchLabelKeys is a
                                                    set of pod label keys to select
                                                    which pods will be taken into
                                                    consideration. The keys are used
                                                    to lookup values from the incoming
                                                    pod labels, those key-value labels
                                                    are merged with `LabelSelector`
                                                    as `key in (value)` to select
                                                    the group of existing pods which
                                                    pods will be taken into consideration
                                                    for the incoming pod's pod (anti)
                                                    affinity. Keys that don't exist
                                                    in the incoming pod labels will
                                                    be ignored. The default value
                                                    is empty. The same key is forbidden
                                                    to exist in both MatchLabelKeys
                                                    and LabelSelector. Also, MatchLabelKeys
                                                    cannot be set when LabelSelector
                                                    isn't set. This is an alpha field
                                                    and requires enabling MatchLabelKeysInPodAffinity
                                                    feature gate.
=======
                                                  x-kubernetes-map-type: atomic
                                                matchLabelKeys:
                                                  description: |-
                                                    MatchLabelKeys is a set of pod label keys to select which pods will
                                                    be taken into consideration. The keys are used to lookup values from the
                                                    incoming pod labels, those key-value labels are merged with `labelSelector` as `key in (value)`
                                                    to select the group of existing pods which pods will be taken into consideration
                                                    for the incoming pod's pod (anti) affinity. Keys that don't exist in the incoming
                                                    pod labels will be ignored. The default value is empty.
                                                    The same key is forbidden to exist in both matchLabelKeys and labelSelector.
                                                    Also, matchLabelKeys cannot be set when labelSelector isn't set.
                                                    This is an alpha field and requires enabling MatchLabelKeysInPodAffinity feature gate.
>>>>>>> 1cb01012
                                                  items:
                                                    type: string
                                                  type: array
                                                  x-kubernetes-list-type: atomic
                                                mismatchLabelKeys:
<<<<<<< HEAD
                                                  description: MismatchLabelKeys is
                                                    a set of pod label keys to select
                                                    which pods will be taken into
                                                    consideration. The keys are used
                                                    to lookup values from the incoming
                                                    pod labels, those key-value labels
                                                    are merged with `LabelSelector`
                                                    as `key notin (value)` to select
                                                    the group of existing pods which
                                                    pods will be taken into consideration
                                                    for the incoming pod's pod (anti)
                                                    affinity. Keys that don't exist
                                                    in the incoming pod labels will
                                                    be ignored. The default value
                                                    is empty. The same key is forbidden
                                                    to exist in both MismatchLabelKeys
                                                    and LabelSelector. Also, MismatchLabelKeys
                                                    cannot be set when LabelSelector
                                                    isn't set. This is an alpha field
                                                    and requires enabling MatchLabelKeysInPodAffinity
                                                    feature gate.
=======
                                                  description: |-
                                                    MismatchLabelKeys is a set of pod label keys to select which pods will
                                                    be taken into consideration. The keys are used to lookup values from the
                                                    incoming pod labels, those key-value labels are merged with `labelSelector` as `key notin (value)`
                                                    to select the group of existing pods which pods will be taken into consideration
                                                    for the incoming pod's pod (anti) affinity. Keys that don't exist in the incoming
                                                    pod labels will be ignored. The default value is empty.
                                                    The same key is forbidden to exist in both mismatchLabelKeys and labelSelector.
                                                    Also, mismatchLabelKeys cannot be set when labelSelector isn't set.
                                                    This is an alpha field and requires enabling MatchLabelKeysInPodAffinity feature gate.
>>>>>>> 1cb01012
                                                  items:
                                                    type: string
                                                  type: array
                                                  x-kubernetes-list-type: atomic
                                                namespaceSelector:
                                                  description: |-
                                                    A label query over the set of namespaces that the term applies to.
                                                    The term is applied to the union of the namespaces selected by this field
                                                    and the ones listed in the namespaces field.
                                                    null selector and null or empty namespaces list means "this pod's namespace".
                                                    An empty selector ({}) matches all namespaces.
                                                  properties:
                                                    matchExpressions:
                                                      description: matchExpressions
                                                        is a list of label selector
                                                        requirements. The requirements
                                                        are ANDed.
                                                      items:
                                                        description: |-
                                                          A label selector requirement is a selector that contains values, a key, and an operator that
                                                          relates the key and values.
                                                        properties:
                                                          key:
                                                            description: key is the
                                                              label key that the selector
                                                              applies to.
                                                            type: string
                                                          operator:
                                                            description: |-
                                                              operator represents a key's relationship to a set of values.
                                                              Valid operators are In, NotIn, Exists and DoesNotExist.
                                                            type: string
                                                          values:
                                                            description: |-
                                                              values is an array of string values. If the operator is In or NotIn,
                                                              the values array must be non-empty. If the operator is Exists or DoesNotExist,
                                                              the values array must be empty. This array is replaced during a strategic
                                                              merge patch.
                                                            items:
                                                              type: string
                                                            type: array
                                                            x-kubernetes-list-type: atomic
                                                        required:
                                                        - key
                                                        - operator
                                                        type: object
                                                      type: array
                                                      x-kubernetes-list-type: atomic
                                                    matchLabels:
                                                      additionalProperties:
                                                        type: string
                                                      description: |-
                                                        matchLabels is a map of {key,value} pairs. A single {key,value} in the matchLabels
                                                        map is equivalent to an element of matchExpressions, whose key field is "key", the
                                                        operator is "In", and the values array contains only "value". The requirements are ANDed.
                                                      type: object
                                                  type: object
                                                  x-kubernetes-map-type: atomic
                                                namespaces:
                                                  description: |-
                                                    namespaces specifies a static list of namespace names that the term applies to.
                                                    The term is applied to the union of the namespaces listed in this field
                                                    and the ones selected by namespaceSelector.
                                                    null or empty namespaces list and null namespaceSelector means "this pod's namespace".
                                                  items:
                                                    type: string
                                                  type: array
                                                  x-kubernetes-list-type: atomic
                                                topologyKey:
                                                  description: |-
                                                    This pod should be co-located (affinity) or not co-located (anti-affinity) with the pods matching
                                                    the labelSelector in the specified namespaces, where co-located is defined as running on a node
                                                    whose value of the label with key topologyKey matches that of any node on which any of the
                                                    selected pods is running.
                                                    Empty topologyKey is not allowed.
                                                  type: string
                                              required:
                                              - topologyKey
                                              type: object
                                            weight:
                                              description: |-
                                                weight associated with matching the corresponding podAffinityTerm,
                                                in the range 1-100.
                                              format: int32
                                              type: integer
                                          required:
                                          - podAffinityTerm
                                          - weight
                                          type: object
                                        type: array
                                        x-kubernetes-list-type: atomic
                                      requiredDuringSchedulingIgnoredDuringExecution:
                                        description: |-
                                          If the anti-affinity requirements specified by this field are not met at
                                          scheduling time, the pod will not be scheduled onto the node.
                                          If the anti-affinity requirements specified by this field cease to be met
                                          at some point during pod execution (e.g. due to a pod label update), the
                                          system may or may not try to eventually evict the pod from its node.
                                          When there are multiple elements, the lists of nodes corresponding to each
                                          podAffinityTerm are intersected, i.e. all terms must be satisfied.
                                        items:
                                          description: |-
                                            Defines a set of pods (namely those matching the labelSelector
                                            relative to the given namespace(s)) that this pod should be
                                            co-located (affinity) or not co-located (anti-affinity) with,
                                            where co-located is defined as running on a node whose value of
                                            the label with key <topologyKey> matches that of any node on which
                                            a pod of the set of pods is running
                                          properties:
                                            labelSelector:
<<<<<<< HEAD
                                              description: A label query over a set
                                                of resources, in this case pods. If
                                                it's null, this PodAffinityTerm matches
                                                with no Pods.
=======
                                              description: |-
                                                A label query over a set of resources, in this case pods.
                                                If it's null, this PodAffinityTerm matches with no Pods.
>>>>>>> 1cb01012
                                              properties:
                                                matchExpressions:
                                                  description: matchExpressions is
                                                    a list of label selector requirements.
                                                    The requirements are ANDed.
                                                  items:
                                                    description: |-
                                                      A label selector requirement is a selector that contains values, a key, and an operator that
                                                      relates the key and values.
                                                    properties:
                                                      key:
                                                        description: key is the label
                                                          key that the selector applies
                                                          to.
                                                        type: string
                                                      operator:
                                                        description: |-
                                                          operator represents a key's relationship to a set of values.
                                                          Valid operators are In, NotIn, Exists and DoesNotExist.
                                                        type: string
                                                      values:
                                                        description: |-
                                                          values is an array of string values. If the operator is In or NotIn,
                                                          the values array must be non-empty. If the operator is Exists or DoesNotExist,
                                                          the values array must be empty. This array is replaced during a strategic
                                                          merge patch.
                                                        items:
                                                          type: string
                                                        type: array
                                                        x-kubernetes-list-type: atomic
                                                    required:
                                                    - key
                                                    - operator
                                                    type: object
                                                  type: array
                                                  x-kubernetes-list-type: atomic
                                                matchLabels:
                                                  additionalProperties:
                                                    type: string
                                                  description: |-
                                                    matchLabels is a map of {key,value} pairs. A single {key,value} in the matchLabels
                                                    map is equivalent to an element of matchExpressions, whose key field is "key", the
                                                    operator is "In", and the values array contains only "value". The requirements are ANDed.
                                                  type: object
                                              type: object
<<<<<<< HEAD
                                            matchLabelKeys:
                                              description: MatchLabelKeys is a set
                                                of pod label keys to select which
                                                pods will be taken into consideration.
                                                The keys are used to lookup values
                                                from the incoming pod labels, those
                                                key-value labels are merged with `LabelSelector`
                                                as `key in (value)` to select the
                                                group of existing pods which pods
                                                will be taken into consideration for
                                                the incoming pod's pod (anti) affinity.
                                                Keys that don't exist in the incoming
                                                pod labels will be ignored. The default
                                                value is empty. The same key is forbidden
                                                to exist in both MatchLabelKeys and
                                                LabelSelector. Also, MatchLabelKeys
                                                cannot be set when LabelSelector isn't
                                                set. This is an alpha field and requires
                                                enabling MatchLabelKeysInPodAffinity
                                                feature gate.
=======
                                              x-kubernetes-map-type: atomic
                                            matchLabelKeys:
                                              description: |-
                                                MatchLabelKeys is a set of pod label keys to select which pods will
                                                be taken into consideration. The keys are used to lookup values from the
                                                incoming pod labels, those key-value labels are merged with `labelSelector` as `key in (value)`
                                                to select the group of existing pods which pods will be taken into consideration
                                                for the incoming pod's pod (anti) affinity. Keys that don't exist in the incoming
                                                pod labels will be ignored. The default value is empty.
                                                The same key is forbidden to exist in both matchLabelKeys and labelSelector.
                                                Also, matchLabelKeys cannot be set when labelSelector isn't set.
                                                This is an alpha field and requires enabling MatchLabelKeysInPodAffinity feature gate.
>>>>>>> 1cb01012
                                              items:
                                                type: string
                                              type: array
                                              x-kubernetes-list-type: atomic
                                            mismatchLabelKeys:
<<<<<<< HEAD
                                              description: MismatchLabelKeys is a
                                                set of pod label keys to select which
                                                pods will be taken into consideration.
                                                The keys are used to lookup values
                                                from the incoming pod labels, those
                                                key-value labels are merged with `LabelSelector`
                                                as `key notin (value)` to select the
                                                group of existing pods which pods
                                                will be taken into consideration for
                                                the incoming pod's pod (anti) affinity.
                                                Keys that don't exist in the incoming
                                                pod labels will be ignored. The default
                                                value is empty. The same key is forbidden
                                                to exist in both MismatchLabelKeys
                                                and LabelSelector. Also, MismatchLabelKeys
                                                cannot be set when LabelSelector isn't
                                                set. This is an alpha field and requires
                                                enabling MatchLabelKeysInPodAffinity
                                                feature gate.
=======
                                              description: |-
                                                MismatchLabelKeys is a set of pod label keys to select which pods will
                                                be taken into consideration. The keys are used to lookup values from the
                                                incoming pod labels, those key-value labels are merged with `labelSelector` as `key notin (value)`
                                                to select the group of existing pods which pods will be taken into consideration
                                                for the incoming pod's pod (anti) affinity. Keys that don't exist in the incoming
                                                pod labels will be ignored. The default value is empty.
                                                The same key is forbidden to exist in both mismatchLabelKeys and labelSelector.
                                                Also, mismatchLabelKeys cannot be set when labelSelector isn't set.
                                                This is an alpha field and requires enabling MatchLabelKeysInPodAffinity feature gate.
>>>>>>> 1cb01012
                                              items:
                                                type: string
                                              type: array
                                              x-kubernetes-list-type: atomic
                                            namespaceSelector:
                                              description: |-
                                                A label query over the set of namespaces that the term applies to.
                                                The term is applied to the union of the namespaces selected by this field
                                                and the ones listed in the namespaces field.
                                                null selector and null or empty namespaces list means "this pod's namespace".
                                                An empty selector ({}) matches all namespaces.
                                              properties:
                                                matchExpressions:
                                                  description: matchExpressions is
                                                    a list of label selector requirements.
                                                    The requirements are ANDed.
                                                  items:
                                                    description: |-
                                                      A label selector requirement is a selector that contains values, a key, and an operator that
                                                      relates the key and values.
                                                    properties:
                                                      key:
                                                        description: key is the label
                                                          key that the selector applies
                                                          to.
                                                        type: string
                                                      operator:
                                                        description: |-
                                                          operator represents a key's relationship to a set of values.
                                                          Valid operators are In, NotIn, Exists and DoesNotExist.
                                                        type: string
                                                      values:
                                                        description: |-
                                                          values is an array of string values. If the operator is In or NotIn,
                                                          the values array must be non-empty. If the operator is Exists or DoesNotExist,
                                                          the values array must be empty. This array is replaced during a strategic
                                                          merge patch.
                                                        items:
                                                          type: string
                                                        type: array
                                                        x-kubernetes-list-type: atomic
                                                    required:
                                                    - key
                                                    - operator
                                                    type: object
                                                  type: array
                                                  x-kubernetes-list-type: atomic
                                                matchLabels:
                                                  additionalProperties:
                                                    type: string
                                                  description: |-
                                                    matchLabels is a map of {key,value} pairs. A single {key,value} in the matchLabels
                                                    map is equivalent to an element of matchExpressions, whose key field is "key", the
                                                    operator is "In", and the values array contains only "value". The requirements are ANDed.
                                                  type: object
                                              type: object
                                              x-kubernetes-map-type: atomic
                                            namespaces:
                                              description: |-
                                                namespaces specifies a static list of namespace names that the term applies to.
                                                The term is applied to the union of the namespaces listed in this field
                                                and the ones selected by namespaceSelector.
                                                null or empty namespaces list and null namespaceSelector means "this pod's namespace".
                                              items:
                                                type: string
                                              type: array
                                              x-kubernetes-list-type: atomic
                                            topologyKey:
                                              description: |-
                                                This pod should be co-located (affinity) or not co-located (anti-affinity) with the pods matching
                                                the labelSelector in the specified namespaces, where co-located is defined as running on a node
                                                whose value of the label with key topologyKey matches that of any node on which any of the
                                                selected pods is running.
                                                Empty topologyKey is not allowed.
                                              type: string
                                          required:
                                          - topologyKey
                                          type: object
                                        type: array
                                        x-kubernetes-list-type: atomic
                                    type: object
                                type: object
                              architecture:
                                description: Specifies the architecture of the vm
                                  guest you are attempting to run. Defaults to the
                                  compiled architecture of the KubeVirt components
                                type: string
                              dnsConfig:
                                description: |-
                                  Specifies the DNS parameters of a pod.
                                  Parameters specified here will be merged to the generated DNS
                                  configuration based on DNSPolicy.
                                properties:
                                  nameservers:
                                    description: |-
                                      A list of DNS name server IP addresses.
                                      This will be appended to the base nameservers generated from DNSPolicy.
                                      Duplicated nameservers will be removed.
                                    items:
                                      type: string
                                    type: array
                                    x-kubernetes-list-type: atomic
                                  options:
                                    description: |-
                                      A list of DNS resolver options.
                                      This will be merged with the base options generated from DNSPolicy.
                                      Duplicated entries will be removed. Resolution options given in Options
                                      will override those that appear in the base DNSPolicy.
                                    items:
                                      description: PodDNSConfigOption defines DNS
                                        resolver options of a pod.
                                      properties:
                                        name:
                                          description: Required.
                                          type: string
                                        value:
                                          type: string
                                      type: object
                                    type: array
                                    x-kubernetes-list-type: atomic
                                  searches:
                                    description: |-
                                      A list of DNS search domains for host-name lookup.
                                      This will be appended to the base search paths generated from DNSPolicy.
                                      Duplicated search paths will be removed.
                                    items:
                                      type: string
                                    type: array
                                    x-kubernetes-list-type: atomic
                                type: object
                              dnsPolicy:
                                description: |-
                                  Set DNS policy for the pod.
                                  Defaults to "ClusterFirst".
                                  Valid values are 'ClusterFirstWithHostNet', 'ClusterFirst', 'Default' or 'None'.
                                  DNS parameters given in DNSConfig will be merged with the policy selected with DNSPolicy.
                                  To have DNS options set along with hostNetwork, you have to specify DNS policy
                                  explicitly to 'ClusterFirstWithHostNet'.
                                type: string
                              domain:
                                description: Specification of the desired behavior
                                  of the VirtualMachineInstance on the host.
                                properties:
                                  chassis:
                                    description: Chassis specifies the chassis info
                                      passed to the domain.
                                    properties:
                                      asset:
                                        type: string
                                      manufacturer:
                                        type: string
                                      serial:
                                        type: string
                                      sku:
                                        type: string
                                      version:
                                        type: string
                                    type: object
                                  clock:
                                    description: Clock sets the clock and timers of
                                      the vmi.
                                    properties:
                                      timer:
                                        description: Timer specifies whih timers are
                                          attached to the vmi.
                                        properties:
                                          hpet:
                                            description: HPET (High Precision Event
                                              Timer) - multiple timers with periodic
                                              interrupts.
                                            properties:
                                              present:
                                                description: |-
                                                  Enabled set to false makes sure that the machine type or a preset can't add the timer.
                                                  Defaults to true.
                                                type: boolean
                                              tickPolicy:
                                                description: |-
                                                  TickPolicy determines what happens when QEMU misses a deadline for injecting a tick to the guest.
                                                  One of "delay", "catchup", "merge", "discard".
                                                type: string
                                            type: object
                                          hyperv:
                                            description: Hyperv (Hypervclock) - lets
                                              guests read the host’s wall clock time
                                              (paravirtualized). For windows guests.
                                            properties:
                                              present:
                                                description: |-
                                                  Enabled set to false makes sure that the machine type or a preset can't add the timer.
                                                  Defaults to true.
                                                type: boolean
                                            type: object
                                          kvm:
                                            description: "KVM \t(KVM clock) - lets
                                              guests read the host’s wall clock time
                                              (paravirtualized). For linux guests."
                                            properties:
                                              present:
                                                description: |-
                                                  Enabled set to false makes sure that the machine type or a preset can't add the timer.
                                                  Defaults to true.
                                                type: boolean
                                            type: object
                                          pit:
                                            description: PIT (Programmable Interval
                                              Timer) - a timer with periodic interrupts.
                                            properties:
                                              present:
                                                description: |-
                                                  Enabled set to false makes sure that the machine type or a preset can't add the timer.
                                                  Defaults to true.
                                                type: boolean
                                              tickPolicy:
                                                description: |-
                                                  TickPolicy determines what happens when QEMU misses a deadline for injecting a tick to the guest.
                                                  One of "delay", "catchup", "discard".
                                                type: string
                                            type: object
                                          rtc:
                                            description: RTC (Real Time Clock) - a
                                              continuously running timer with periodic
                                              interrupts.
                                            properties:
                                              present:
                                                description: |-
                                                  Enabled set to false makes sure that the machine type or a preset can't add the timer.
                                                  Defaults to true.
                                                type: boolean
                                              tickPolicy:
                                                description: |-
                                                  TickPolicy determines what happens when QEMU misses a deadline for injecting a tick to the guest.
                                                  One of "delay", "catchup".
                                                type: string
                                              track:
                                                description: Track the guest or the
                                                  wall clock.
                                                type: string
                                            type: object
                                        type: object
                                      timezone:
                                        description: |-
                                          Timezone sets the guest clock to the specified timezone.
                                          Zone name follows the TZ environment variable format (e.g. 'America/New_York').
                                        type: string
                                      utc:
                                        description: |-
                                          UTC sets the guest clock to UTC on each boot. If an offset is specified,
                                          guest changes to the clock will be kept during reboots and are not reset.
                                        properties:
                                          offsetSeconds:
                                            description: |-
                                              OffsetSeconds specifies an offset in seconds, relative to UTC. If set,
                                              guest changes to the clock will be kept during reboots and not reset.
                                            type: integer
                                        type: object
                                    type: object
                                    x-kubernetes-preserve-unknown-fields: true
                                  cpu:
                                    description: CPU allow specified the detailed
                                      CPU topology inside the vmi.
                                    properties:
                                      cores:
                                        description: |-
                                          Cores specifies the number of cores inside the vmi.
                                          Must be a value greater or equal 1.
                                        format: int32
                                        type: integer
                                      dedicatedCpuPlacement:
                                        description: |-
                                          DedicatedCPUPlacement requests the scheduler to place the VirtualMachineInstance on a node
                                          with enough dedicated pCPUs and pin the vCPUs to it.
                                        type: boolean
                                      features:
                                        description: Features specifies the CPU features
                                          list inside the VMI.
                                        items:
                                          description: CPUFeature allows specifying
                                            a CPU feature.
                                          properties:
                                            name:
                                              description: Name of the CPU feature
                                              type: string
                                            policy:
                                              description: |-
                                                Policy is the CPU feature attribute which can have the following attributes:
                                                force    - The virtual CPU will claim the feature is supported regardless of it being supported by host CPU.
                                                require  - Guest creation will fail unless the feature is supported by the host CPU or the hypervisor is able to emulate it.
                                                optional - The feature will be supported by virtual CPU if and only if it is supported by host CPU.
                                                disable  - The feature will not be supported by virtual CPU.
                                                forbid   - Guest creation will fail if the feature is supported by host CPU.
                                                Defaults to require
                                              type: string
                                          required:
                                          - name
                                          type: object
                                        type: array
                                      isolateEmulatorThread:
                                        description: |-
                                          IsolateEmulatorThread requests one more dedicated pCPU to be allocated for the VMI to place
                                          the emulator thread on it.
                                        type: boolean
                                      maxSockets:
                                        description: |-
                                          MaxSockets specifies the maximum amount of sockets that can
                                          be hotplugged
                                        format: int32
                                        type: integer
                                      model:
                                        description: |-
                                          Model specifies the CPU model inside the VMI.
                                          List of available models https://github.com/libvirt/libvirt/tree/master/src/cpu_map.
                                          It is possible to specify special cases like "host-passthrough" to get the same CPU as the node
                                          and "host-model" to get CPU closest to the node one.
                                          Defaults to host-model.
                                        type: string
                                      numa:
                                        description: NUMA allows specifying settings
                                          for the guest NUMA topology
                                        properties:
                                          guestMappingPassthrough:
                                            description: |-
                                              GuestMappingPassthrough will create an efficient guest topology based on host CPUs exclusively assigned to a pod.
                                              The created topology ensures that memory and CPUs on the virtual numa nodes never cross boundaries of host numa nodes.
                                            type: object
                                        type: object
                                      realtime:
                                        description: Realtime instructs the virt-launcher
                                          to tune the VMI for lower latency, optional
                                          for real time workloads
                                        properties:
                                          mask:
                                            description: |-
                                              Mask defines the vcpu mask expression that defines which vcpus are used for realtime. Format matches libvirt's expressions.
                                              Example: "0-3,^1","0,2,3","2-3"
                                            type: string
                                        type: object
                                      sockets:
                                        description: |-
                                          Sockets specifies the number of sockets inside the vmi.
                                          Must be a value greater or equal 1.
                                        format: int32
                                        type: integer
                                      threads:
                                        description: |-
                                          Threads specifies the number of threads inside the vmi.
                                          Must be a value greater or equal 1.
                                        format: int32
                                        type: integer
                                    type: object
                                  devices:
                                    description: Devices allows adding disks, network
                                      interfaces, and others
                                    properties:
                                      autoattachGraphicsDevice:
                                        description: |-
                                          Whether to attach the default graphics device or not.
                                          VNC will not be available if set to false. Defaults to true.
                                        type: boolean
                                      autoattachInputDevice:
                                        description: |-
                                          Whether to attach an Input Device.
                                          Defaults to false.
                                        type: boolean
                                      autoattachMemBalloon:
                                        description: |-
                                          Whether to attach the Memory balloon device with default period.
                                          Period can be adjusted in virt-config.
                                          Defaults to true.
                                        type: boolean
                                      autoattachPodInterface:
                                        description: Whether to attach a pod network
                                          interface. Defaults to true.
                                        type: boolean
                                      autoattachSerialConsole:
                                        description: |-
                                          Whether to attach the default virtio-serial console or not.
                                          Serial console access will not be available if set to false. Defaults to true.
                                        type: boolean
                                      autoattachVSOCK:
                                        description: |-
                                          Whether to attach the VSOCK CID to the VM or not.
                                          VSOCK access will be available if set to true. Defaults to false.
                                        type: boolean
                                      blockMultiQueue:
                                        description: |-
                                          Whether or not to enable virtio multi-queue for block devices.
                                          Defaults to false.
                                        type: boolean
                                      clientPassthrough:
                                        description: To configure and access client
                                          devices such as redirecting USB
                                        type: object
                                      disableHotplug:
                                        description: DisableHotplug disabled the ability
                                          to hotplug disks.
                                        type: boolean
                                      disks:
                                        description: Disks describes disks, cdroms
                                          and luns which are connected to the vmi.
                                        items:
                                          properties:
                                            blockSize:
                                              description: If specified, the virtual
                                                disk will be presented with the given
                                                block sizes.
                                              properties:
                                                custom:
                                                  description: CustomBlockSize represents
                                                    the desired logical and physical
                                                    block size for a VM disk.
                                                  properties:
                                                    logical:
                                                      type: integer
                                                    physical:
                                                      type: integer
                                                  required:
                                                  - logical
                                                  - physical
                                                  type: object
                                                matchVolume:
                                                  description: Represents if a feature
                                                    is enabled or disabled.
                                                  properties:
                                                    enabled:
                                                      description: |-
                                                        Enabled determines if the feature should be enabled or disabled on the guest.
                                                        Defaults to true.
                                                      type: boolean
                                                  type: object
                                              type: object
                                            bootOrder:
                                              description: |-
                                                BootOrder is an integer value > 0, used to determine ordering of boot devices.
                                                Lower values take precedence.
                                                Each disk or interface that has a boot order must have a unique value.
                                                Disks without a boot order are not tried if a disk with a boot order exists.
                                              type: integer
                                            cache:
                                              description: |-
                                                Cache specifies which kvm disk cache mode should be used.
                                                Supported values are: CacheNone, CacheWriteThrough.
                                              type: string
                                            cdrom:
                                              description: Attach a volume as a cdrom
                                                to the vmi.
                                              properties:
                                                bus:
                                                  description: |-
                                                    Bus indicates the type of disk device to emulate.
                                                    supported values: virtio, sata, scsi.
                                                  type: string
                                                readonly:
                                                  description: |-
                                                    ReadOnly.
                                                    Defaults to true.
                                                  type: boolean
                                                tray:
                                                  description: |-
                                                    Tray indicates if the tray of the device is open or closed.
                                                    Allowed values are "open" and "closed".
                                                    Defaults to closed.
                                                  type: string
                                              type: object
                                            dedicatedIOThread:
                                              description: |-
                                                dedicatedIOThread indicates this disk should have an exclusive IO Thread.
                                                Enabling this implies useIOThreads = true.
                                                Defaults to false.
                                              type: boolean
                                            disk:
                                              description: Attach a volume as a disk
                                                to the vmi.
                                              properties:
                                                bus:
                                                  description: |-
                                                    Bus indicates the type of disk device to emulate.
                                                    supported values: virtio, sata, scsi, usb.
                                                  type: string
                                                pciAddress:
                                                  description: 'If specified, the
                                                    virtual disk will be placed on
                                                    the guests pci address with the
                                                    specified PCI address. For example:
                                                    0000:81:01.10'
                                                  type: string
                                                readonly:
                                                  description: |-
                                                    ReadOnly.
                                                    Defaults to false.
                                                  type: boolean
                                              type: object
                                            errorPolicy:
                                              description: If specified, it can change
                                                the default error policy (stop) for
                                                the disk
                                              type: string
                                            io:
                                              description: |-
                                                IO specifies which QEMU disk IO mode should be used.
                                                Supported values are: native, default, threads.
                                              type: string
                                            lun:
                                              description: Attach a volume as a LUN
                                                to the vmi.
                                              properties:
                                                bus:
                                                  description: |-
                                                    Bus indicates the type of disk device to emulate.
                                                    supported values: virtio, sata, scsi.
                                                  type: string
                                                readonly:
                                                  description: |-
                                                    ReadOnly.
                                                    Defaults to false.
                                                  type: boolean
                                                reservation:
                                                  description: Reservation indicates
                                                    if the disk needs to support the
                                                    persistent reservation for the
                                                    SCSI disk
                                                  type: boolean
                                              type: object
                                            name:
                                              description: Name is the device name
                                              type: string
                                            serial:
                                              description: Serial provides the ability
                                                to specify a serial number for the
                                                disk device.
                                              type: string
                                            shareable:
                                              description: If specified the disk is
                                                made sharable and multiple write from
                                                different VMs are permitted
                                              type: boolean
                                            tag:
                                              description: If specified, disk address
                                                and its tag will be provided to the
                                                guest via config drive metadata
                                              type: string
                                          required:
                                          - name
                                          type: object
                                        type: array
                                      downwardMetrics:
                                        description: DownwardMetrics creates a virtio
                                          serials for exposing the downward metrics
                                          to the vmi.
                                        type: object
                                      filesystems:
                                        description: Filesystems describes filesystem
                                          which is connected to the vmi.
                                        items:
                                          properties:
                                            name:
                                              description: Name is the device name
                                              type: string
                                            virtiofs:
                                              description: Virtiofs is supported
                                              type: object
                                          required:
                                          - name
                                          - virtiofs
                                          type: object
                                        type: array
                                        x-kubernetes-list-type: atomic
                                      gpus:
                                        description: Whether to attach a GPU device
                                          to the vmi.
                                        items:
                                          properties:
                                            deviceName:
                                              type: string
                                            name:
                                              description: Name of the GPU device
                                                as exposed by a device plugin
                                              type: string
                                            tag:
                                              description: If specified, the virtual
                                                network interface address and its
                                                tag will be provided to the guest
                                                via config drive
                                              type: string
                                            virtualGPUOptions:
                                              properties:
                                                display:
                                                  properties:
                                                    enabled:
                                                      description: |-
                                                        Enabled determines if a display addapter backed by a vGPU should be enabled or disabled on the guest.
                                                        Defaults to true.
                                                      type: boolean
                                                    ramFB:
                                                      description: |-
                                                        Enables a boot framebuffer, until the guest OS loads a real GPU driver
                                                        Defaults to true.
                                                      properties:
                                                        enabled:
                                                          description: |-
                                                            Enabled determines if the feature should be enabled or disabled on the guest.
                                                            Defaults to true.
                                                          type: boolean
                                                      type: object
                                                  type: object
                                              type: object
                                          required:
                                          - deviceName
                                          - name
                                          type: object
                                        type: array
                                        x-kubernetes-list-type: atomic
                                      hostDevices:
                                        description: Whether to attach a host device
                                          to the vmi.
                                        items:
                                          properties:
                                            deviceName:
                                              description: DeviceName is the resource
                                                name of the host device exposed by
                                                a device plugin
                                              type: string
                                            name:
                                              type: string
                                            tag:
                                              description: If specified, the virtual
                                                network interface address and its
                                                tag will be provided to the guest
                                                via config drive
                                              type: string
                                          required:
                                          - deviceName
                                          - name
                                          type: object
                                        type: array
                                        x-kubernetes-list-type: atomic
                                      inputs:
                                        description: Inputs describe input devices
                                        items:
                                          properties:
                                            bus:
                                              description: |-
                                                Bus indicates the bus of input device to emulate.
                                                Supported values: virtio, usb.
                                              type: string
                                            name:
                                              description: Name is the device name
                                              type: string
                                            type:
                                              description: |-
                                                Type indicated the type of input device.
                                                Supported values: tablet.
                                              type: string
                                          required:
                                          - name
                                          - type
                                          type: object
                                        type: array
                                      interfaces:
                                        description: Interfaces describe network interfaces
                                          which are added to the vmi.
                                        items:
                                          properties:
                                            acpiIndex:
                                              description: |-
                                                If specified, the ACPI index is used to provide network interface device naming, that is stable across changes
                                                in PCI addresses assigned to the device.
                                                This value is required to be unique across all devices and be between 1 and (16*1024-1).
                                              type: integer
                                            binding:
                                              description: |-
                                                Binding specifies the binding plugin that will be used to connect the interface to the guest.
                                                It provides an alternative to InterfaceBindingMethod.
                                                version: 1alphav1
                                              properties:
                                                name:
                                                  description: |-
                                                    Name references to the binding name as denined in the kubevirt CR.
                                                    version: 1alphav1
                                                  type: string
                                              required:
                                              - name
                                              type: object
                                            bootOrder:
                                              description: |-
                                                BootOrder is an integer value > 0, used to determine ordering of boot devices.
                                                Lower values take precedence.
                                                Each interface or disk that has a boot order must have a unique value.
                                                Interfaces without a boot order are not tried.
                                              type: integer
                                            bridge:
                                              description: InterfaceBridge connects
                                                to a given network via a linux bridge.
                                              type: object
                                            dhcpOptions:
                                              description: If specified the network
                                                interface will pass additional DHCP
                                                options to the VMI
                                              properties:
                                                bootFileName:
                                                  description: If specified will pass
                                                    option 67 to interface's DHCP
                                                    server
                                                  type: string
                                                ntpServers:
                                                  description: If specified will pass
                                                    the configured NTP server to the
                                                    VM via DHCP option 042.
                                                  items:
                                                    type: string
                                                  type: array
                                                privateOptions:
                                                  description: 'If specified will
                                                    pass extra DHCP options for private
                                                    use, range: 224-254'
                                                  items:
                                                    description: DHCPExtraOptions
                                                      defines Extra DHCP options for
                                                      a VM.
                                                    properties:
                                                      option:
                                                        description: |-
                                                          Option is an Integer value from 224-254
                                                          Required.
                                                        type: integer
                                                      value:
                                                        description: |-
                                                          Value is a String value for the Option provided
                                                          Required.
                                                        type: string
                                                    required:
                                                    - option
                                                    - value
                                                    type: object
                                                  type: array
                                                tftpServerName:
                                                  description: If specified will pass
                                                    option 66 to interface's DHCP
                                                    server
                                                  type: string
                                              type: object
                                            macAddress:
                                              description: 'Interface MAC address.
                                                For example: de:ad:00:00:be:af or
                                                DE-AD-00-00-BE-AF.'
                                              type: string
                                            macvtap:
                                              description: Deprecated, please refer
                                                to Kubevirt user guide for alternatives.
                                              type: object
                                            masquerade:
                                              description: InterfaceMasquerade connects
                                                to a given network using netfilter
                                                rules to nat the traffic.
                                              type: object
                                            model:
                                              description: |-
                                                Interface model.
                                                One of: e1000, e1000e, ne2k_pci, pcnet, rtl8139, virtio.
                                                Defaults to virtio.
                                                TODO:(ihar) switch to enums once opengen-api supports them. See: https://github.com/kubernetes/kube-openapi/issues/51
                                              type: string
                                            name:
                                              description: |-
                                                Logical name of the interface as well as a reference to the associated networks.
                                                Must match the Name of a Network.
                                              type: string
                                            passt:
                                              description: Deprecated, please refer
                                                to Kubevirt user guide for alternatives.
                                              type: object
                                            pciAddress:
                                              description: 'If specified, the virtual
                                                network interface will be placed on
                                                the guests pci address with the specified
                                                PCI address. For example: 0000:81:01.10'
                                              type: string
                                            ports:
                                              description: List of ports to be forwarded
                                                to the virtual machine.
                                              items:
                                                description: |-
                                                  Port represents a port to expose from the virtual machine.
                                                  Default protocol TCP.
                                                  The port field is mandatory
                                                properties:
                                                  name:
                                                    description: |-
                                                      If specified, this must be an IANA_SVC_NAME and unique within the pod. Each
                                                      named port in a pod must have a unique name. Name for the port that can be
                                                      referred to by services.
                                                    type: string
                                                  port:
                                                    description: |-
                                                      Number of port to expose for the virtual machine.
                                                      This must be a valid port number, 0 < x < 65536.
                                                    format: int32
                                                    type: integer
                                                  protocol:
                                                    description: |-
                                                      Protocol for port. Must be UDP or TCP.
                                                      Defaults to "TCP".
                                                    type: string
                                                required:
                                                - port
                                                type: object
                                              type: array
                                            slirp:
                                              description: InterfaceSlirp connects
                                                to a given network using QEMU user
                                                networking mode.
                                              type: object
                                            sriov:
                                              description: InterfaceSRIOV connects
                                                to a given network by passing-through
                                                an SR-IOV PCI device via vfio.
                                              type: object
                                            state:
                                              description: |-
                                                State represents the requested operational state of the interface.
                                                The (only) value supported is `absent`, expressing a request to remove the interface.
                                              type: string
                                            tag:
                                              description: If specified, the virtual
                                                network interface address and its
                                                tag will be provided to the guest
                                                via config drive
                                              type: string
                                          required:
                                          - name
                                          type: object
                                        type: array
                                      logSerialConsole:
                                        description: |-
                                          Whether to log the auto-attached default serial console or not.
                                          Serial console logs will be collect to a file and then streamed from a named `guest-console-log`.
                                          Not relevant if autoattachSerialConsole is disabled.
                                          Defaults to cluster wide setting on VirtualMachineOptions.
                                        type: boolean
                                      networkInterfaceMultiqueue:
                                        description: If specified, virtual network
                                          interfaces configured with a virtio bus
                                          will also enable the vhost multiqueue feature
                                          for network devices. The number of queues
                                          created depends on additional factors of
                                          the VirtualMachineInstance, like the number
                                          of guest CPUs.
                                        type: boolean
                                      rng:
                                        description: Whether to have random number
                                          generator from host
                                        type: object
                                      sound:
                                        description: Whether to emulate a sound device.
                                        properties:
                                          model:
                                            description: |-
                                              We only support ich9 or ac97.
                                              If SoundDevice is not set: No sound card is emulated.
                                              If SoundDevice is set but Model is not: ich9
                                            type: string
                                          name:
                                            description: User's defined name for this
                                              sound device
                                            type: string
                                        required:
                                        - name
                                        type: object
                                      tpm:
                                        description: Whether to emulate a TPM device.
                                        properties:
                                          persistent:
                                            description: |-
                                              Persistent indicates the state of the TPM device should be kept accross reboots
                                              Defaults to false
                                            type: boolean
                                        type: object
                                      useVirtioTransitional:
                                        description: |-
                                          Fall back to legacy virtio 0.9 support if virtio bus is selected on devices.
                                          This is helpful for old machines like CentOS6 or RHEL6 which
                                          do not understand virtio_non_transitional (virtio 1.0).
                                        type: boolean
                                      watchdog:
                                        description: Watchdog describes a watchdog
                                          device which can be added to the vmi.
                                        properties:
                                          i6300esb:
                                            description: i6300esb watchdog device.
                                            properties:
                                              action:
                                                description: |-
                                                  The action to take. Valid values are poweroff, reset, shutdown.
                                                  Defaults to reset.
                                                type: string
                                            type: object
                                          name:
                                            description: Name of the watchdog.
                                            type: string
                                        required:
                                        - name
                                        type: object
                                    type: object
                                  features:
                                    description: Features like acpi, apic, hyperv,
                                      smm.
                                    properties:
                                      acpi:
                                        description: |-
                                          ACPI enables/disables ACPI inside the guest.
                                          Defaults to enabled.
                                        properties:
                                          enabled:
                                            description: |-
                                              Enabled determines if the feature should be enabled or disabled on the guest.
                                              Defaults to true.
                                            type: boolean
                                        type: object
                                      apic:
                                        description: Defaults to the machine type
                                          setting.
                                        properties:
                                          enabled:
                                            description: |-
                                              Enabled determines if the feature should be enabled or disabled on the guest.
                                              Defaults to true.
                                            type: boolean
                                          endOfInterrupt:
                                            description: |-
                                              EndOfInterrupt enables the end of interrupt notification in the guest.
                                              Defaults to false.
                                            type: boolean
                                        type: object
                                      hyperv:
                                        description: Defaults to the machine type
                                          setting.
                                        properties:
                                          evmcs:
                                            description: |-
                                              EVMCS Speeds up L2 vmexits, but disables other virtualization features. Requires vapic.
                                              Defaults to the machine type setting.
                                            properties:
                                              enabled:
                                                description: |-
                                                  Enabled determines if the feature should be enabled or disabled on the guest.
                                                  Defaults to true.
                                                type: boolean
                                            type: object
                                          frequencies:
                                            description: |-
                                              Frequencies improves the TSC clock source handling for Hyper-V on KVM.
                                              Defaults to the machine type setting.
                                            properties:
                                              enabled:
                                                description: |-
                                                  Enabled determines if the feature should be enabled or disabled on the guest.
                                                  Defaults to true.
                                                type: boolean
                                            type: object
                                          ipi:
                                            description: |-
                                              IPI improves performances in overcommited environments. Requires vpindex.
                                              Defaults to the machine type setting.
                                            properties:
                                              enabled:
                                                description: |-
                                                  Enabled determines if the feature should be enabled or disabled on the guest.
                                                  Defaults to true.
                                                type: boolean
                                            type: object
                                          reenlightenment:
                                            description: |-
                                              Reenlightenment enables the notifications on TSC frequency changes.
                                              Defaults to the machine type setting.
                                            properties:
                                              enabled:
                                                description: |-
                                                  Enabled determines if the feature should be enabled or disabled on the guest.
                                                  Defaults to true.
                                                type: boolean
                                            type: object
                                          relaxed:
                                            description: |-
                                              Relaxed instructs the guest OS to disable watchdog timeouts.
                                              Defaults to the machine type setting.
                                            properties:
                                              enabled:
                                                description: |-
                                                  Enabled determines if the feature should be enabled or disabled on the guest.
                                                  Defaults to true.
                                                type: boolean
                                            type: object
                                          reset:
                                            description: |-
                                              Reset enables Hyperv reboot/reset for the vmi. Requires synic.
                                              Defaults to the machine type setting.
                                            properties:
                                              enabled:
                                                description: |-
                                                  Enabled determines if the feature should be enabled or disabled on the guest.
                                                  Defaults to true.
                                                type: boolean
                                            type: object
                                          runtime:
                                            description: |-
                                              Runtime improves the time accounting to improve scheduling in the guest.
                                              Defaults to the machine type setting.
                                            properties:
                                              enabled:
                                                description: |-
                                                  Enabled determines if the feature should be enabled or disabled on the guest.
                                                  Defaults to true.
                                                type: boolean
                                            type: object
                                          spinlocks:
                                            description: Spinlocks allows to configure
                                              the spinlock retry attempts.
                                            properties:
                                              enabled:
                                                description: |-
                                                  Enabled determines if the feature should be enabled or disabled on the guest.
                                                  Defaults to true.
                                                type: boolean
                                              spinlocks:
                                                description: |-
                                                  Retries indicates the number of retries.
                                                  Must be a value greater or equal 4096.
                                                  Defaults to 4096.
                                                format: int32
                                                type: integer
                                            type: object
                                          synic:
                                            description: |-
                                              SyNIC enables the Synthetic Interrupt Controller.
                                              Defaults to the machine type setting.
                                            properties:
                                              enabled:
                                                description: |-
                                                  Enabled determines if the feature should be enabled or disabled on the guest.
                                                  Defaults to true.
                                                type: boolean
                                            type: object
                                          synictimer:
                                            description: |-
                                              SyNICTimer enables Synthetic Interrupt Controller Timers, reducing CPU load.
                                              Defaults to the machine type setting.
                                            properties:
                                              direct:
                                                description: Represents if a feature
                                                  is enabled or disabled.
                                                properties:
                                                  enabled:
                                                    description: |-
                                                      Enabled determines if the feature should be enabled or disabled on the guest.
                                                      Defaults to true.
                                                    type: boolean
                                                type: object
                                              enabled:
                                                type: boolean
                                            type: object
                                          tlbflush:
                                            description: |-
                                              TLBFlush improves performances in overcommited environments. Requires vpindex.
                                              Defaults to the machine type setting.
                                            properties:
                                              enabled:
                                                description: |-
                                                  Enabled determines if the feature should be enabled or disabled on the guest.
                                                  Defaults to true.
                                                type: boolean
                                            type: object
                                          vapic:
                                            description: |-
                                              VAPIC improves the paravirtualized handling of interrupts.
                                              Defaults to the machine type setting.
                                            properties:
                                              enabled:
                                                description: |-
                                                  Enabled determines if the feature should be enabled or disabled on the guest.
                                                  Defaults to true.
                                                type: boolean
                                            type: object
                                          vendorid:
                                            description: |-
                                              VendorID allows setting the hypervisor vendor id.
                                              Defaults to the machine type setting.
                                            properties:
                                              enabled:
                                                description: |-
                                                  Enabled determines if the feature should be enabled or disabled on the guest.
                                                  Defaults to true.
                                                type: boolean
                                              vendorid:
                                                description: |-
                                                  VendorID sets the hypervisor vendor id, visible to the vmi.
                                                  String up to twelve characters.
                                                type: string
                                            type: object
                                          vpindex:
                                            description: |-
                                              VPIndex enables the Virtual Processor Index to help windows identifying virtual processors.
                                              Defaults to the machine type setting.
                                            properties:
                                              enabled:
                                                description: |-
                                                  Enabled determines if the feature should be enabled or disabled on the guest.
                                                  Defaults to true.
                                                type: boolean
                                            type: object
                                        type: object
                                      kvm:
                                        description: Configure how KVM presence is
                                          exposed to the guest.
                                        properties:
                                          hidden:
                                            description: |-
                                              Hide the KVM hypervisor from standard MSR based discovery.
                                              Defaults to false
                                            type: boolean
                                        type: object
                                      pvspinlock:
                                        description: |-
                                          Notify the guest that the host supports paravirtual spinlocks.
                                          For older kernels this feature should be explicitly disabled.
                                        properties:
                                          enabled:
                                            description: |-
                                              Enabled determines if the feature should be enabled or disabled on the guest.
                                              Defaults to true.
                                            type: boolean
                                        type: object
                                      smm:
                                        description: |-
                                          SMM enables/disables System Management Mode.
                                          TSEG not yet implemented.
                                        properties:
                                          enabled:
                                            description: |-
                                              Enabled determines if the feature should be enabled or disabled on the guest.
                                              Defaults to true.
                                            type: boolean
                                        type: object
                                    type: object
                                  firmware:
                                    description: Firmware.
                                    properties:
                                      acpi:
                                        description: Information that can be set in
                                          the ACPI table
                                        properties:
                                          slicNameRef:
                                            description: |-
                                              SlicNameRef should match the volume name of a secret object. The data in the secret should
                                              be a binary blob that follows the ACPI SLIC standard, see:
                                              https://learn.microsoft.com/en-us/previous-versions/windows/hardware/design/dn653305(v=vs.85)
                                            type: string
                                        type: object
                                      bootloader:
                                        description: Settings to control the bootloader
                                          that is used.
                                        properties:
                                          bios:
                                            description: If set (default), BIOS will
                                              be used.
                                            properties:
                                              useSerial:
                                                description: If set, the BIOS output
                                                  will be transmitted over serial
                                                type: boolean
                                            type: object
                                          efi:
                                            description: If set, EFI will be used
                                              instead of BIOS.
                                            properties:
                                              persistent:
                                                description: |-
                                                  If set to true, Persistent will persist the EFI NVRAM across reboots.
                                                  Defaults to false
                                                type: boolean
                                              secureBoot:
                                                description: |-
                                                  If set, SecureBoot will be enabled and the OVMF roms will be swapped for
                                                  SecureBoot-enabled ones.
                                                  Requires SMM to be enabled.
                                                  Defaults to true
                                                type: boolean
                                            type: object
                                        type: object
                                      kernelBoot:
                                        description: Settings to set the kernel for
                                          booting.
                                        properties:
                                          container:
                                            description: Container defines the container
                                              that containes kernel artifacts
                                            properties:
                                              image:
                                                description: Image that contains initrd
                                                  / kernel files.
                                                type: string
                                              imagePullPolicy:
                                                description: |-
                                                  Image pull policy.
                                                  One of Always, Never, IfNotPresent.
                                                  Defaults to Always if :latest tag is specified, or IfNotPresent otherwise.
                                                  Cannot be updated.
                                                  More info: https://kubernetes.io/docs/concepts/containers/images#updating-images
                                                type: string
                                              imagePullSecret:
                                                description: ImagePullSecret is the
                                                  name of the Docker registry secret
                                                  required to pull the image. The
                                                  secret must already exist.
                                                type: string
                                              initrdPath:
                                                description: the fully-qualified path
                                                  to the ramdisk image in the host
                                                  OS
                                                type: string
                                              kernelPath:
                                                description: The fully-qualified path
                                                  to the kernel image in the host
                                                  OS
                                                type: string
                                            required:
                                            - image
                                            type: object
                                          kernelArgs:
                                            description: Arguments to be passed to
                                              the kernel at boot time
                                            type: string
                                        type: object
                                      serial:
                                        description: The system-serial-number in SMBIOS
                                        type: string
                                      uuid:
                                        description: |-
                                          UUID reported by the vmi bios.
                                          Defaults to a random generated uid.
                                        type: string
                                    type: object
                                  ioThreadsPolicy:
                                    description: |-
                                      Controls whether or not disks will share IOThreads.
                                      Omitting IOThreadsPolicy disables use of IOThreads.
                                      One of: shared, auto
                                    type: string
                                  launchSecurity:
                                    description: Launch Security setting of the vmi.
                                    properties:
                                      sev:
                                        description: AMD Secure Encrypted Virtualization
                                          (SEV).
                                        properties:
                                          attestation:
                                            description: If specified, run the attestation
                                              process for a vmi.
                                            type: object
                                          dhCert:
                                            description: Base64 encoded guest owner's
                                              Diffie-Hellman key.
                                            type: string
                                          policy:
                                            description: |-
                                              Guest policy flags as defined in AMD SEV API specification.
                                              Note: due to security reasons it is not allowed to enable guest debugging. Therefore NoDebug flag is not exposed to users and is always true.
                                            properties:
                                              encryptedState:
                                                description: |-
                                                  SEV-ES is required.
                                                  Defaults to false.
                                                type: boolean
                                            type: object
                                          session:
                                            description: Base64 encoded session blob.
                                            type: string
                                        type: object
                                    type: object
                                  machine:
                                    description: Machine type.
                                    properties:
                                      type:
                                        description: QEMU machine type is the actual
                                          chipset of the VirtualMachineInstance.
                                        type: string
                                    type: object
                                  memory:
                                    description: Memory allow specifying the VMI memory
                                      features.
                                    properties:
                                      guest:
                                        anyOf:
                                        - type: integer
                                        - type: string
                                        description: |-
                                          Guest allows to specifying the amount of memory which is visible inside the Guest OS.
                                          The Guest must lie between Requests and Limits from the resources section.
                                          Defaults to the requested memory in the resources section if not specified.
                                        pattern: ^(\+|-)?(([0-9]+(\.[0-9]*)?)|(\.[0-9]+))(([KMGTPE]i)|[numkMGTPE]|([eE](\+|-)?(([0-9]+(\.[0-9]*)?)|(\.[0-9]+))))?$
                                        x-kubernetes-int-or-string: true
                                      hugepages:
                                        description: Hugepages allow to use hugepages
                                          for the VirtualMachineInstance instead of
                                          regular memory.
                                        properties:
                                          pageSize:
                                            description: PageSize specifies the hugepage
                                              size, for x86_64 architecture valid
                                              values are 1Gi and 2Mi.
                                            type: string
                                        type: object
                                      maxGuest:
                                        anyOf:
                                        - type: integer
                                        - type: string
                                        description: |-
                                          MaxGuest allows to specify the maximum amount of memory which is visible inside the Guest OS.
                                          The delta between MaxGuest and Guest is the amount of memory that can be hot(un)plugged.
                                        pattern: ^(\+|-)?(([0-9]+(\.[0-9]*)?)|(\.[0-9]+))(([KMGTPE]i)|[numkMGTPE]|([eE](\+|-)?(([0-9]+(\.[0-9]*)?)|(\.[0-9]+))))?$
                                        x-kubernetes-int-or-string: true
                                    type: object
                                  resources:
                                    description: Resources describes the Compute Resources
                                      required by this vmi.
                                    properties:
                                      limits:
                                        additionalProperties:
                                          anyOf:
                                          - type: integer
                                          - type: string
                                          pattern: ^(\+|-)?(([0-9]+(\.[0-9]*)?)|(\.[0-9]+))(([KMGTPE]i)|[numkMGTPE]|([eE](\+|-)?(([0-9]+(\.[0-9]*)?)|(\.[0-9]+))))?$
                                          x-kubernetes-int-or-string: true
                                        description: |-
                                          Limits describes the maximum amount of compute resources allowed.
                                          Valid resource keys are "memory" and "cpu".
                                        type: object
                                      overcommitGuestOverhead:
                                        description: |-
                                          Don't ask the scheduler to take the guest-management overhead into account. Instead
                                          put the overhead only into the container's memory limit. This can lead to crashes if
                                          all memory is in use on a node. Defaults to false.
                                        type: boolean
                                      requests:
                                        additionalProperties:
                                          anyOf:
                                          - type: integer
                                          - type: string
                                          pattern: ^(\+|-)?(([0-9]+(\.[0-9]*)?)|(\.[0-9]+))(([KMGTPE]i)|[numkMGTPE]|([eE](\+|-)?(([0-9]+(\.[0-9]*)?)|(\.[0-9]+))))?$
                                          x-kubernetes-int-or-string: true
                                        description: |-
                                          Requests is a description of the initial vmi resources.
                                          Valid resource keys are "memory" and "cpu".
                                        type: object
                                    type: object
                                required:
                                - devices
                                type: object
                              evictionStrategy:
                                description: |-
                                  EvictionStrategy describes the strategy to follow when a node drain occurs.
                                  The possible options are:
                                  - "None": No action will be taken, according to the specified 'RunStrategy' the VirtualMachine will be restarted or shutdown.
                                  - "LiveMigrate": the VirtualMachineInstance will be migrated instead of being shutdown.
                                  - "LiveMigrateIfPossible": the same as "LiveMigrate" but only if the VirtualMachine is Live-Migratable, otherwise it will behave as "None".
                                  - "External": the VirtualMachineInstance will be protected by a PDB and `vmi.Status.EvacuationNodeName` will be set on eviction. This is mainly useful for cluster-api-provider-kubevirt (capk) which needs a way for VMI's to be blocked from eviction, yet signal capk that eviction has been called on the VMI so the capk controller can handle tearing the VMI down. Details can be found in the commit description https://github.com/kubevirt/kubevirt/commit/c1d77face705c8b126696bac9a3ee3825f27f1fa.
                                type: string
                              hostname:
                                description: |-
                                  Specifies the hostname of the vmi
                                  If not specified, the hostname will be set to the name of the vmi, if dhcp or cloud-init is configured properly.
                                type: string
                              livenessProbe:
                                description: |-
                                  Periodic probe of VirtualMachineInstance liveness.
                                  VirtualmachineInstances will be stopped if the probe fails.
                                  Cannot be updated.
                                  More info: https://kubernetes.io/docs/concepts/workloads/pods/pod-lifecycle#container-probes
                                properties:
                                  exec:
                                    description: |-
                                      One and only one of the following should be specified.
                                      Exec specifies the action to take, it will be executed on the guest through the qemu-guest-agent.
                                      If the guest agent is not available, this probe will fail.
                                    properties:
                                      command:
                                        description: |-
                                          Command is the command line to execute inside the container, the working directory for the
                                          command  is root ('/') in the container's filesystem. The command is simply exec'd, it is
                                          not run inside a shell, so traditional shell instructions ('|', etc) won't work. To use
                                          a shell, you need to explicitly call out to that shell.
                                          Exit status of 0 is treated as live/healthy and non-zero is unhealthy.
                                        items:
                                          type: string
                                        type: array
                                        x-kubernetes-list-type: atomic
                                    type: object
                                  failureThreshold:
                                    description: |-
                                      Minimum consecutive failures for the probe to be considered failed after having succeeded.
                                      Defaults to 3. Minimum value is 1.
                                    format: int32
                                    type: integer
                                  guestAgentPing:
                                    description: GuestAgentPing contacts the qemu-guest-agent
                                      for availability checks.
                                    type: object
                                  httpGet:
                                    description: HTTPGet specifies the http request
                                      to perform.
                                    properties:
                                      host:
                                        description: |-
                                          Host name to connect to, defaults to the pod IP. You probably want to set
                                          "Host" in httpHeaders instead.
                                        type: string
                                      httpHeaders:
                                        description: Custom headers to set in the
                                          request. HTTP allows repeated headers.
                                        items:
                                          description: HTTPHeader describes a custom
                                            header to be used in HTTP probes
                                          properties:
                                            name:
                                              description: |-
                                                The header field name.
                                                This will be canonicalized upon output, so case-variant names will be understood as the same header.
                                              type: string
                                            value:
                                              description: The header field value
                                              type: string
                                          required:
                                          - name
                                          - value
                                          type: object
                                        type: array
                                        x-kubernetes-list-type: atomic
                                      path:
                                        description: Path to access on the HTTP server.
                                        type: string
                                      port:
                                        anyOf:
                                        - type: integer
                                        - type: string
                                        description: |-
                                          Name or number of the port to access on the container.
                                          Number must be in the range 1 to 65535.
                                          Name must be an IANA_SVC_NAME.
                                        x-kubernetes-int-or-string: true
                                      scheme:
                                        description: |-
                                          Scheme to use for connecting to the host.
                                          Defaults to HTTP.
                                        type: string
                                    required:
                                    - port
                                    type: object
                                  initialDelaySeconds:
                                    description: |-
                                      Number of seconds after the VirtualMachineInstance has started before liveness probes are initiated.
                                      More info: https://kubernetes.io/docs/concepts/workloads/pods/pod-lifecycle#container-probes
                                    format: int32
                                    type: integer
                                  periodSeconds:
                                    description: |-
                                      How often (in seconds) to perform the probe.
                                      Default to 10 seconds. Minimum value is 1.
                                    format: int32
                                    type: integer
                                  successThreshold:
                                    description: |-
                                      Minimum consecutive successes for the probe to be considered successful after having failed.
                                      Defaults to 1. Must be 1 for liveness. Minimum value is 1.
                                    format: int32
                                    type: integer
                                  tcpSocket:
                                    description: |-
                                      TCPSocket specifies an action involving a TCP port.
                                      TCP hooks not yet supported
                                      TODO: implement a realistic TCP lifecycle hook
                                    properties:
                                      host:
                                        description: 'Optional: Host name to connect
                                          to, defaults to the pod IP.'
                                        type: string
                                      port:
                                        anyOf:
                                        - type: integer
                                        - type: string
                                        description: |-
                                          Number or name of the port to access on the container.
                                          Number must be in the range 1 to 65535.
                                          Name must be an IANA_SVC_NAME.
                                        x-kubernetes-int-or-string: true
                                    required:
                                    - port
                                    type: object
                                  timeoutSeconds:
                                    description: |-
                                      Number of seconds after which the probe times out.
                                      For exec probes the timeout fails the probe but does not terminate the command running on the guest.
                                      This means a blocking command can result in an increasing load on the guest.
                                      A small buffer will be added to the resulting workload exec probe to compensate for delays
                                      caused by the qemu guest exec mechanism.
                                      Defaults to 1 second. Minimum value is 1.
                                      More info: https://kubernetes.io/docs/concepts/workloads/pods/pod-lifecycle#container-probes
                                    format: int32
                                    type: integer
                                type: object
                              networks:
                                description: List of networks that can be attached
                                  to a vm's virtual interface.
                                items:
                                  description: Network represents a network type and
                                    a resource that should be connected to the vm.
                                  properties:
                                    multus:
                                      description: Represents the multus cni network.
                                      properties:
                                        default:
                                          description: |-
                                            Select the default network and add it to the
                                            multus-cni.io/default-network annotation.
                                          type: boolean
                                        networkName:
                                          description: |-
                                            References to a NetworkAttachmentDefinition CRD object. Format:
                                            <networkName>, <namespace>/<networkName>. If namespace is not
                                            specified, VMI namespace is assumed.
                                          type: string
                                      required:
                                      - networkName
                                      type: object
                                    name:
                                      description: |-
                                        Network name.
                                        Must be a DNS_LABEL and unique within the vm.
                                        More info: https://kubernetes.io/docs/concepts/overview/working-with-objects/names/#names
                                      type: string
                                    pod:
                                      description: Represents the stock pod network
                                        interface.
                                      properties:
                                        vmIPv6NetworkCIDR:
                                          description: |-
                                            IPv6 CIDR for the vm network.
                                            Defaults to fd10:0:2::/120 if not specified.
                                          type: string
                                        vmNetworkCIDR:
                                          description: |-
                                            CIDR for vm network.
                                            Default 10.0.2.0/24 if not specified.
                                          type: string
                                      type: object
                                  required:
                                  - name
                                  type: object
                                type: array
                              nodeSelector:
                                additionalProperties:
                                  type: string
                                description: |-
                                  NodeSelector is a selector which must be true for the vmi to fit on a node.
                                  Selector which must match a node's labels for the vmi to be scheduled on that node.
                                  More info: https://kubernetes.io/docs/concepts/configuration/assign-pod-node/
                                type: object
                              priorityClassName:
                                description: |-
                                  If specified, indicates the pod's priority.
                                  If not specified, the pod priority will be default or zero if there is no
                                  default.
                                type: string
                              readinessProbe:
                                description: |-
                                  Periodic probe of VirtualMachineInstance service readiness.
                                  VirtualmachineInstances will be removed from service endpoints if the probe fails.
                                  Cannot be updated.
                                  More info: https://kubernetes.io/docs/concepts/workloads/pods/pod-lifecycle#container-probes
                                properties:
                                  exec:
                                    description: |-
                                      One and only one of the following should be specified.
                                      Exec specifies the action to take, it will be executed on the guest through the qemu-guest-agent.
                                      If the guest agent is not available, this probe will fail.
                                    properties:
                                      command:
                                        description: |-
                                          Command is the command line to execute inside the container, the working directory for the
                                          command  is root ('/') in the container's filesystem. The command is simply exec'd, it is
                                          not run inside a shell, so traditional shell instructions ('|', etc) won't work. To use
                                          a shell, you need to explicitly call out to that shell.
                                          Exit status of 0 is treated as live/healthy and non-zero is unhealthy.
                                        items:
                                          type: string
                                        type: array
                                        x-kubernetes-list-type: atomic
                                    type: object
                                  failureThreshold:
                                    description: |-
                                      Minimum consecutive failures for the probe to be considered failed after having succeeded.
                                      Defaults to 3. Minimum value is 1.
                                    format: int32
                                    type: integer
                                  guestAgentPing:
                                    description: GuestAgentPing contacts the qemu-guest-agent
                                      for availability checks.
                                    type: object
                                  httpGet:
                                    description: HTTPGet specifies the http request
                                      to perform.
                                    properties:
                                      host:
                                        description: |-
                                          Host name to connect to, defaults to the pod IP. You probably want to set
                                          "Host" in httpHeaders instead.
                                        type: string
                                      httpHeaders:
                                        description: Custom headers to set in the
                                          request. HTTP allows repeated headers.
                                        items:
                                          description: HTTPHeader describes a custom
                                            header to be used in HTTP probes
                                          properties:
                                            name:
                                              description: |-
                                                The header field name.
                                                This will be canonicalized upon output, so case-variant names will be understood as the same header.
                                              type: string
                                            value:
                                              description: The header field value
                                              type: string
                                          required:
                                          - name
                                          - value
                                          type: object
                                        type: array
                                        x-kubernetes-list-type: atomic
                                      path:
                                        description: Path to access on the HTTP server.
                                        type: string
                                      port:
                                        anyOf:
                                        - type: integer
                                        - type: string
                                        description: |-
                                          Name or number of the port to access on the container.
                                          Number must be in the range 1 to 65535.
                                          Name must be an IANA_SVC_NAME.
                                        x-kubernetes-int-or-string: true
                                      scheme:
                                        description: |-
                                          Scheme to use for connecting to the host.
                                          Defaults to HTTP.
                                        type: string
                                    required:
                                    - port
                                    type: object
                                  initialDelaySeconds:
                                    description: |-
                                      Number of seconds after the VirtualMachineInstance has started before liveness probes are initiated.
                                      More info: https://kubernetes.io/docs/concepts/workloads/pods/pod-lifecycle#container-probes
                                    format: int32
                                    type: integer
                                  periodSeconds:
                                    description: |-
                                      How often (in seconds) to perform the probe.
                                      Default to 10 seconds. Minimum value is 1.
                                    format: int32
                                    type: integer
                                  successThreshold:
                                    description: |-
                                      Minimum consecutive successes for the probe to be considered successful after having failed.
                                      Defaults to 1. Must be 1 for liveness. Minimum value is 1.
                                    format: int32
                                    type: integer
                                  tcpSocket:
                                    description: |-
                                      TCPSocket specifies an action involving a TCP port.
                                      TCP hooks not yet supported
                                      TODO: implement a realistic TCP lifecycle hook
                                    properties:
                                      host:
                                        description: 'Optional: Host name to connect
                                          to, defaults to the pod IP.'
                                        type: string
                                      port:
                                        anyOf:
                                        - type: integer
                                        - type: string
                                        description: |-
                                          Number or name of the port to access on the container.
                                          Number must be in the range 1 to 65535.
                                          Name must be an IANA_SVC_NAME.
                                        x-kubernetes-int-or-string: true
                                    required:
                                    - port
                                    type: object
                                  timeoutSeconds:
                                    description: |-
                                      Number of seconds after which the probe times out.
                                      For exec probes the timeout fails the probe but does not terminate the command running on the guest.
                                      This means a blocking command can result in an increasing load on the guest.
                                      A small buffer will be added to the resulting workload exec probe to compensate for delays
                                      caused by the qemu guest exec mechanism.
                                      Defaults to 1 second. Minimum value is 1.
                                      More info: https://kubernetes.io/docs/concepts/workloads/pods/pod-lifecycle#container-probes
                                    format: int32
                                    type: integer
                                type: object
                              schedulerName:
                                description: |-
                                  If specified, the VMI will be dispatched by specified scheduler.
                                  If not specified, the VMI will be dispatched by default scheduler.
                                type: string
                              startStrategy:
                                description: StartStrategy can be set to "Paused"
                                  if Virtual Machine should be started in paused state.
                                type: string
                              subdomain:
                                description: |-
                                  If specified, the fully qualified vmi hostname will be "<hostname>.<subdomain>.<pod namespace>.svc.<cluster domain>".
                                  If not specified, the vmi will not have a domainname at all. The DNS entry will resolve to the vmi,
                                  no matter if the vmi itself can pick up a hostname.
                                type: string
                              terminationGracePeriodSeconds:
                                description: Grace period observed after signalling
                                  a VirtualMachineInstance to stop after which the
                                  VirtualMachineInstance is force terminated.
                                format: int64
                                type: integer
                              tolerations:
                                description: If toleration is specified, obey all
                                  the toleration rules.
                                items:
                                  description: |-
                                    The pod this Toleration is attached to tolerates any taint that matches
                                    the triple <key,value,effect> using the matching operator <operator>.
                                  properties:
                                    effect:
                                      description: |-
                                        Effect indicates the taint effect to match. Empty means match all taint effects.
                                        When specified, allowed values are NoSchedule, PreferNoSchedule and NoExecute.
                                      type: string
                                    key:
                                      description: |-
                                        Key is the taint key that the toleration applies to. Empty means match all taint keys.
                                        If the key is empty, operator must be Exists; this combination means to match all values and all keys.
                                      type: string
                                    operator:
                                      description: |-
                                        Operator represents a key's relationship to the value.
                                        Valid operators are Exists and Equal. Defaults to Equal.
                                        Exists is equivalent to wildcard for value, so that a pod can
                                        tolerate all taints of a particular category.
                                      type: string
                                    tolerationSeconds:
                                      description: |-
                                        TolerationSeconds represents the period of time the toleration (which must be
                                        of effect NoExecute, otherwise this field is ignored) tolerates the taint. By default,
                                        it is not set, which means tolerate the taint forever (do not evict). Zero and
                                        negative values will be treated as 0 (evict immediately) by the system.
                                      format: int64
                                      type: integer
                                    value:
                                      description: |-
                                        Value is the taint value the toleration matches to.
                                        If the operator is Exists, the value should be empty, otherwise just a regular string.
                                      type: string
                                  type: object
                                type: array
                              topologySpreadConstraints:
                                description: |-
                                  TopologySpreadConstraints describes how a group of VMIs will be spread across a given topology
                                  domains. K8s scheduler will schedule VMI pods in a way which abides by the constraints.
                                items:
                                  description: TopologySpreadConstraint specifies
                                    how to spread matching pods among the given topology.
                                  properties:
                                    labelSelector:
                                      description: |-
                                        LabelSelector is used to find matching pods.
                                        Pods that match this label selector are counted to determine the number of pods
                                        in their corresponding topology domain.
                                      properties:
                                        matchExpressions:
                                          description: matchExpressions is a list
                                            of label selector requirements. The requirements
                                            are ANDed.
                                          items:
                                            description: |-
                                              A label selector requirement is a selector that contains values, a key, and an operator that
                                              relates the key and values.
                                            properties:
                                              key:
                                                description: key is the label key
                                                  that the selector applies to.
                                                type: string
                                              operator:
                                                description: |-
                                                  operator represents a key's relationship to a set of values.
                                                  Valid operators are In, NotIn, Exists and DoesNotExist.
                                                type: string
                                              values:
                                                description: |-
                                                  values is an array of string values. If the operator is In or NotIn,
                                                  the values array must be non-empty. If the operator is Exists or DoesNotExist,
                                                  the values array must be empty. This array is replaced during a strategic
                                                  merge patch.
                                                items:
                                                  type: string
                                                type: array
                                                x-kubernetes-list-type: atomic
                                            required:
                                            - key
                                            - operator
                                            type: object
                                          type: array
                                          x-kubernetes-list-type: atomic
                                        matchLabels:
                                          additionalProperties:
                                            type: string
                                          description: |-
                                            matchLabels is a map of {key,value} pairs. A single {key,value} in the matchLabels
                                            map is equivalent to an element of matchExpressions, whose key field is "key", the
                                            operator is "In", and the values array contains only "value". The requirements are ANDed.
                                          type: object
                                      type: object
                                      x-kubernetes-map-type: atomic
                                    matchLabelKeys:
                                      description: |-
                                        MatchLabelKeys is a set of pod label keys to select the pods over which
                                        spreading will be calculated. The keys are used to lookup values from the
                                        incoming pod labels, those key-value labels are ANDed with labelSelector
                                        to select the group of existing pods over which spreading will be calculated
                                        for the incoming pod. The same key is forbidden to exist in both MatchLabelKeys and LabelSelector.
                                        MatchLabelKeys cannot be set when LabelSelector isn't set.
                                        Keys that don't exist in the incoming pod labels will
                                        be ignored. A null or empty list means only match against labelSelector.


                                        This is a beta field and requires the MatchLabelKeysInPodTopologySpread feature gate to be enabled (enabled by default).
                                      items:
                                        type: string
                                      type: array
                                      x-kubernetes-list-type: atomic
                                    maxSkew:
                                      description: |-
                                        MaxSkew describes the degree to which pods may be unevenly distributed.
                                        When `whenUnsatisfiable=DoNotSchedule`, it is the maximum permitted difference
                                        between the number of matching pods in the target topology and the global minimum.
                                        The global minimum is the minimum number of matching pods in an eligible domain
                                        or zero if the number of eligible domains is less than MinDomains.
                                        For example, in a 3-zone cluster, MaxSkew is set to 1, and pods with the same
                                        labelSelector spread as 2/2/1:
                                        In this case, the global minimum is 1.
                                        | zone1 | zone2 | zone3 |
                                        |  P P  |  P P  |   P   |
                                        - if MaxSkew is 1, incoming pod can only be scheduled to zone3 to become 2/2/2;
                                        scheduling it onto zone1(zone2) would make the ActualSkew(3-1) on zone1(zone2)
                                        violate MaxSkew(1).
                                        - if MaxSkew is 2, incoming pod can be scheduled onto any zone.
                                        When `whenUnsatisfiable=ScheduleAnyway`, it is used to give higher precedence
                                        to topologies that satisfy it.
                                        It's a required field. Default value is 1 and 0 is not allowed.
                                      format: int32
                                      type: integer
                                    minDomains:
                                      description: |-
                                        MinDomains indicates a minimum number of eligible domains.
                                        When the number of eligible domains with matching topology keys is less than minDomains,
                                        Pod Topology Spread treats "global minimum" as 0, and then the calculation of Skew is performed.
                                        And when the number of eligible domains with matching topology keys equals or greater than minDomains,
                                        this value has no effect on scheduling.
                                        As a result, when the number of eligible domains is less than minDomains,
                                        scheduler won't schedule more than maxSkew Pods to those domains.
                                        If value is nil, the constraint behaves as if MinDomains is equal to 1.
                                        Valid values are integers greater than 0.
                                        When value is not nil, WhenUnsatisfiable must be DoNotSchedule.


                                        For example, in a 3-zone cluster, MaxSkew is set to 2, MinDomains is set to 5 and pods with the same
                                        labelSelector spread as 2/2/2:
                                        | zone1 | zone2 | zone3 |
                                        |  P P  |  P P  |  P P  |
                                        The number of domains is less than 5(MinDomains), so "global minimum" is treated as 0.
                                        In this situation, new pod with the same labelSelector cannot be scheduled,
                                        because computed skew will be 3(3 - 0) if new Pod is scheduled to any of the three zones,
                                        it will violate MaxSkew.
                                      format: int32
                                      type: integer
                                    nodeAffinityPolicy:
                                      description: |-
                                        NodeAffinityPolicy indicates how we will treat Pod's nodeAffinity/nodeSelector
                                        when calculating pod topology spread skew. Options are:
                                        - Honor: only nodes matching nodeAffinity/nodeSelector are included in the calculations.
                                        - Ignore: nodeAffinity/nodeSelector are ignored. All nodes are included in the calculations.


                                        If this value is nil, the behavior is equivalent to the Honor policy.
                                        This is a beta-level feature default enabled by the NodeInclusionPolicyInPodTopologySpread feature flag.
                                      type: string
                                    nodeTaintsPolicy:
                                      description: |-
                                        NodeTaintsPolicy indicates how we will treat node taints when calculating
                                        pod topology spread skew. Options are:
                                        - Honor: nodes without taints, along with tainted nodes for which the incoming pod
                                        has a toleration, are included.
                                        - Ignore: node taints are ignored. All nodes are included.


                                        If this value is nil, the behavior is equivalent to the Ignore policy.
                                        This is a beta-level feature default enabled by the NodeInclusionPolicyInPodTopologySpread feature flag.
                                      type: string
                                    topologyKey:
                                      description: |-
                                        TopologyKey is the key of node labels. Nodes that have a label with this key
                                        and identical values are considered to be in the same topology.
                                        We consider each <key, value> as a "bucket", and try to put balanced number
                                        of pods into each bucket.
                                        We define a domain as a particular instance of a topology.
                                        Also, we define an eligible domain as a domain whose nodes meet the requirements of
                                        nodeAffinityPolicy and nodeTaintsPolicy.
                                        e.g. If TopologyKey is "kubernetes.io/hostname", each Node is a domain of that topology.
                                        And, if TopologyKey is "topology.kubernetes.io/zone", each zone is a domain of that topology.
                                        It's a required field.
                                      type: string
                                    whenUnsatisfiable:
                                      description: |-
                                        WhenUnsatisfiable indicates how to deal with a pod if it doesn't satisfy
                                        the spread constraint.
                                        - DoNotSchedule (default) tells the scheduler not to schedule it.
                                        - ScheduleAnyway tells the scheduler to schedule the pod in any location,
                                          but giving higher precedence to topologies that would help reduce the
                                          skew.
                                        A constraint is considered "Unsatisfiable" for an incoming pod
                                        if and only if every possible node assignment for that pod would violate
                                        "MaxSkew" on some topology.
                                        For example, in a 3-zone cluster, MaxSkew is set to 1, and pods with the same
                                        labelSelector spread as 3/1/1:
                                        | zone1 | zone2 | zone3 |
                                        | P P P |   P   |   P   |
                                        If WhenUnsatisfiable is set to DoNotSchedule, incoming pod can only be scheduled
                                        to zone2(zone3) to become 3/2/1(3/1/2) as ActualSkew(2-1) on zone2(zone3) satisfies
                                        MaxSkew(1). In other words, the cluster can still be imbalanced, but scheduler
                                        won't make it *more* imbalanced.
                                        It's a required field.
                                      type: string
                                  required:
                                  - maxSkew
                                  - topologyKey
                                  - whenUnsatisfiable
                                  type: object
                                type: array
                                x-kubernetes-list-map-keys:
                                - topologyKey
                                - whenUnsatisfiable
                                x-kubernetes-list-type: map
                              volumes:
                                description: List of volumes that can be mounted by
                                  disks belonging to the vmi.
                                items:
                                  description: Volume represents a named volume in
                                    a vmi.
                                  properties:
                                    cloudInitConfigDrive:
                                      description: |-
                                        CloudInitConfigDrive represents a cloud-init Config Drive user-data source.
                                        The Config Drive data will be added as a disk to the vmi. A proper cloud-init installation is required inside the guest.
                                        More info: https://cloudinit.readthedocs.io/en/latest/topics/datasources/configdrive.html
                                      properties:
                                        networkData:
                                          description: NetworkData contains config
                                            drive inline cloud-init networkdata.
                                          type: string
                                        networkDataBase64:
                                          description: NetworkDataBase64 contains
                                            config drive cloud-init networkdata as
                                            a base64 encoded string.
                                          type: string
                                        networkDataSecretRef:
                                          description: NetworkDataSecretRef references
                                            a k8s secret that contains config drive
                                            networkdata.
                                          properties:
                                            name:
                                              default: ""
                                              description: |-
                                                Name of the referent.
                                                This field is effectively required, but due to backwards compatibility is
                                                allowed to be empty. Instances of this type with an empty value here are
                                                almost certainly wrong.
                                                TODO: Add other useful fields. apiVersion, kind, uid?
                                                More info: https://kubernetes.io/docs/concepts/overview/working-with-objects/names/#names
                                                TODO: Drop `kubebuilder:default` when controller-gen doesn't need it https://github.com/kubernetes-sigs/kubebuilder/issues/3896.
                                              type: string
                                          type: object
                                          x-kubernetes-map-type: atomic
                                        secretRef:
                                          description: UserDataSecretRef references
                                            a k8s secret that contains config drive
                                            userdata.
                                          properties:
                                            name:
                                              default: ""
                                              description: |-
                                                Name of the referent.
                                                This field is effectively required, but due to backwards compatibility is
                                                allowed to be empty. Instances of this type with an empty value here are
                                                almost certainly wrong.
                                                TODO: Add other useful fields. apiVersion, kind, uid?
                                                More info: https://kubernetes.io/docs/concepts/overview/working-with-objects/names/#names
                                                TODO: Drop `kubebuilder:default` when controller-gen doesn't need it https://github.com/kubernetes-sigs/kubebuilder/issues/3896.
                                              type: string
                                          type: object
                                          x-kubernetes-map-type: atomic
                                        userData:
                                          description: UserData contains config drive
                                            inline cloud-init userdata.
                                          type: string
                                        userDataBase64:
                                          description: UserDataBase64 contains config
                                            drive cloud-init userdata as a base64
                                            encoded string.
                                          type: string
                                      type: object
                                    cloudInitNoCloud:
                                      description: |-
                                        CloudInitNoCloud represents a cloud-init NoCloud user-data source.
                                        The NoCloud data will be added as a disk to the vmi. A proper cloud-init installation is required inside the guest.
                                        More info: http://cloudinit.readthedocs.io/en/latest/topics/datasources/nocloud.html
                                      properties:
                                        networkData:
                                          description: NetworkData contains NoCloud
                                            inline cloud-init networkdata.
                                          type: string
                                        networkDataBase64:
                                          description: NetworkDataBase64 contains
                                            NoCloud cloud-init networkdata as a base64
                                            encoded string.
                                          type: string
                                        networkDataSecretRef:
                                          description: NetworkDataSecretRef references
                                            a k8s secret that contains NoCloud networkdata.
                                          properties:
                                            name:
                                              default: ""
                                              description: |-
                                                Name of the referent.
                                                This field is effectively required, but due to backwards compatibility is
                                                allowed to be empty. Instances of this type with an empty value here are
                                                almost certainly wrong.
                                                TODO: Add other useful fields. apiVersion, kind, uid?
                                                More info: https://kubernetes.io/docs/concepts/overview/working-with-objects/names/#names
                                                TODO: Drop `kubebuilder:default` when controller-gen doesn't need it https://github.com/kubernetes-sigs/kubebuilder/issues/3896.
                                              type: string
                                          type: object
                                          x-kubernetes-map-type: atomic
                                        secretRef:
                                          description: UserDataSecretRef references
                                            a k8s secret that contains NoCloud userdata.
                                          properties:
                                            name:
                                              default: ""
                                              description: |-
                                                Name of the referent.
                                                This field is effectively required, but due to backwards compatibility is
                                                allowed to be empty. Instances of this type with an empty value here are
                                                almost certainly wrong.
                                                TODO: Add other useful fields. apiVersion, kind, uid?
                                                More info: https://kubernetes.io/docs/concepts/overview/working-with-objects/names/#names
                                                TODO: Drop `kubebuilder:default` when controller-gen doesn't need it https://github.com/kubernetes-sigs/kubebuilder/issues/3896.
                                              type: string
                                          type: object
                                          x-kubernetes-map-type: atomic
                                        userData:
                                          description: UserData contains NoCloud inline
                                            cloud-init userdata.
                                          type: string
                                        userDataBase64:
                                          description: UserDataBase64 contains NoCloud
                                            cloud-init userdata as a base64 encoded
                                            string.
                                          type: string
                                      type: object
                                    configMap:
                                      description: |-
                                        ConfigMapSource represents a reference to a ConfigMap in the same namespace.
                                        More info: https://kubernetes.io/docs/tasks/configure-pod-container/configure-pod-configmap/
                                      properties:
                                        name:
                                          default: ""
                                          description: |-
                                            Name of the referent.
                                            This field is effectively required, but due to backwards compatibility is
                                            allowed to be empty. Instances of this type with an empty value here are
                                            almost certainly wrong.
                                            TODO: Add other useful fields. apiVersion, kind, uid?
                                            More info: https://kubernetes.io/docs/concepts/overview/working-with-objects/names/#names
                                            TODO: Drop `kubebuilder:default` when controller-gen doesn't need it https://github.com/kubernetes-sigs/kubebuilder/issues/3896.
                                          type: string
                                        optional:
                                          description: Specify whether the ConfigMap
                                            or it's keys must be defined
                                          type: boolean
                                        volumeLabel:
                                          description: |-
                                            The volume label of the resulting disk inside the VMI.
                                            Different bootstrapping mechanisms require different values.
                                            Typical values are "cidata" (cloud-init), "config-2" (cloud-init) or "OEMDRV" (kickstart).
                                          type: string
                                      type: object
                                      x-kubernetes-map-type: atomic
                                    containerDisk:
                                      description: |-
                                        ContainerDisk references a docker image, embedding a qcow or raw disk.
                                        More info: https://kubevirt.gitbooks.io/user-guide/registry-disk.html
                                      properties:
                                        image:
                                          description: Image is the name of the image
                                            with the embedded disk.
                                          type: string
                                        imagePullPolicy:
                                          description: |-
                                            Image pull policy.
                                            One of Always, Never, IfNotPresent.
                                            Defaults to Always if :latest tag is specified, or IfNotPresent otherwise.
                                            Cannot be updated.
                                            More info: https://kubernetes.io/docs/concepts/containers/images#updating-images
                                          type: string
                                        imagePullSecret:
                                          description: ImagePullSecret is the name
                                            of the Docker registry secret required
                                            to pull the image. The secret must already
                                            exist.
                                          type: string
                                        path:
                                          description: Path defines the path to disk
                                            file in the container
                                          type: string
                                      required:
                                      - image
                                      type: object
                                    dataVolume:
                                      description: |-
                                        DataVolume represents the dynamic creation a PVC for this volume as well as
                                        the process of populating that PVC with a disk image.
                                      properties:
                                        hotpluggable:
                                          description: Hotpluggable indicates whether
                                            the volume can be hotplugged and hotunplugged.
                                          type: boolean
                                        name:
                                          description: |-
                                            Name of both the DataVolume and the PVC in the same namespace.
                                            After PVC population the DataVolume is garbage collected by default.
                                          type: string
                                      required:
                                      - name
                                      type: object
                                    downwardAPI:
                                      description: DownwardAPI represents downward
                                        API about the pod that should populate this
                                        volume
                                      properties:
                                        fields:
                                          description: Fields is a list of downward
                                            API volume file
                                          items:
                                            description: DownwardAPIVolumeFile represents
                                              information to create the file containing
                                              the pod field
                                            properties:
                                              fieldRef:
                                                description: 'Required: Selects a
                                                  field of the pod: only annotations,
                                                  labels, name, namespace and uid
                                                  are supported.'
                                                properties:
                                                  apiVersion:
                                                    description: Version of the schema
                                                      the FieldPath is written in
                                                      terms of, defaults to "v1".
                                                    type: string
                                                  fieldPath:
                                                    description: Path of the field
                                                      to select in the specified API
                                                      version.
                                                    type: string
                                                required:
                                                - fieldPath
                                                type: object
                                                x-kubernetes-map-type: atomic
                                              mode:
                                                description: |-
                                                  Optional: mode bits used to set permissions on this file, must be an octal value
                                                  between 0000 and 0777 or a decimal value between 0 and 511.
                                                  YAML accepts both octal and decimal values, JSON requires decimal values for mode bits.
                                                  If not specified, the volume defaultMode will be used.
                                                  This might be in conflict with other options that affect the file
                                                  mode, like fsGroup, and the result can be other mode bits set.
                                                format: int32
                                                type: integer
                                              path:
                                                description: 'Required: Path is  the
                                                  relative path name of the file to
                                                  be created. Must not be absolute
                                                  or contain the ''..'' path. Must
                                                  be utf-8 encoded. The first item
                                                  of the relative path must not start
                                                  with ''..'''
                                                type: string
                                              resourceFieldRef:
                                                description: |-
                                                  Selects a resource of the container: only resources limits and requests
                                                  (limits.cpu, limits.memory, requests.cpu and requests.memory) are currently supported.
                                                properties:
                                                  containerName:
                                                    description: 'Container name:
                                                      required for volumes, optional
                                                      for env vars'
                                                    type: string
                                                  divisor:
                                                    anyOf:
                                                    - type: integer
                                                    - type: string
                                                    description: Specifies the output
                                                      format of the exposed resources,
                                                      defaults to "1"
                                                    pattern: ^(\+|-)?(([0-9]+(\.[0-9]*)?)|(\.[0-9]+))(([KMGTPE]i)|[numkMGTPE]|([eE](\+|-)?(([0-9]+(\.[0-9]*)?)|(\.[0-9]+))))?$
                                                    x-kubernetes-int-or-string: true
                                                  resource:
                                                    description: 'Required: resource
                                                      to select'
                                                    type: string
                                                required:
                                                - resource
                                                type: object
                                                x-kubernetes-map-type: atomic
                                            required:
                                            - path
                                            type: object
                                          type: array
                                        volumeLabel:
                                          description: |-
                                            The volume label of the resulting disk inside the VMI.
                                            Different bootstrapping mechanisms require different values.
                                            Typical values are "cidata" (cloud-init), "config-2" (cloud-init) or "OEMDRV" (kickstart).
                                          type: string
                                      type: object
                                    downwardMetrics:
                                      description: |-
                                        DownwardMetrics adds a very small disk to VMIs which contains a limited view of host and guest
                                        metrics. The disk content is compatible with vhostmd (https://github.com/vhostmd/vhostmd) and vm-dump-metrics.
                                      type: object
                                    emptyDisk:
                                      description: |-
                                        EmptyDisk represents a temporary disk which shares the vmis lifecycle.
                                        More info: https://kubevirt.gitbooks.io/user-guide/disks-and-volumes.html
                                      properties:
                                        capacity:
                                          anyOf:
                                          - type: integer
                                          - type: string
                                          description: Capacity of the sparse disk.
                                          pattern: ^(\+|-)?(([0-9]+(\.[0-9]*)?)|(\.[0-9]+))(([KMGTPE]i)|[numkMGTPE]|([eE](\+|-)?(([0-9]+(\.[0-9]*)?)|(\.[0-9]+))))?$
                                          x-kubernetes-int-or-string: true
                                      required:
                                      - capacity
                                      type: object
                                    ephemeral:
                                      description: Ephemeral is a special volume source
                                        that "wraps" specified source and provides
                                        copy-on-write image on top of it.
                                      properties:
                                        persistentVolumeClaim:
                                          description: |-
                                            PersistentVolumeClaimVolumeSource represents a reference to a PersistentVolumeClaim in the same namespace.
                                            Directly attached to the vmi via qemu.
                                            More info: https://kubernetes.io/docs/concepts/storage/persistent-volumes#persistentvolumeclaims
                                          properties:
                                            claimName:
                                              description: |-
                                                claimName is the name of a PersistentVolumeClaim in the same namespace as the pod using this volume.
                                                More info: https://kubernetes.io/docs/concepts/storage/persistent-volumes#persistentvolumeclaims
                                              type: string
                                            readOnly:
                                              description: |-
                                                readOnly Will force the ReadOnly setting in VolumeMounts.
                                                Default false.
                                              type: boolean
                                          required:
                                          - claimName
                                          type: object
                                      type: object
                                    hostDisk:
                                      description: HostDisk represents a disk created
                                        on the cluster level
                                      properties:
                                        capacity:
                                          anyOf:
                                          - type: integer
                                          - type: string
                                          description: Capacity of the sparse disk
                                          pattern: ^(\+|-)?(([0-9]+(\.[0-9]*)?)|(\.[0-9]+))(([KMGTPE]i)|[numkMGTPE]|([eE](\+|-)?(([0-9]+(\.[0-9]*)?)|(\.[0-9]+))))?$
                                          x-kubernetes-int-or-string: true
                                        path:
                                          description: The path to HostDisk image
                                            located on the cluster
                                          type: string
                                        shared:
                                          description: Shared indicate whether the
                                            path is shared between nodes
                                          type: boolean
                                        type:
                                          description: |-
                                            Contains information if disk.img exists or should be created
                                            allowed options are 'Disk' and 'DiskOrCreate'
                                          type: string
                                      required:
                                      - path
                                      - type
                                      type: object
                                    memoryDump:
                                      description: MemoryDump is attached to the virt
                                        launcher and is populated with a memory dump
                                        of the vmi
                                      properties:
                                        claimName:
                                          description: |-
                                            claimName is the name of a PersistentVolumeClaim in the same namespace as the pod using this volume.
                                            More info: https://kubernetes.io/docs/concepts/storage/persistent-volumes#persistentvolumeclaims
                                          type: string
                                        hotpluggable:
                                          description: Hotpluggable indicates whether
                                            the volume can be hotplugged and hotunplugged.
                                          type: boolean
                                        readOnly:
                                          description: |-
                                            readOnly Will force the ReadOnly setting in VolumeMounts.
                                            Default false.
                                          type: boolean
                                      required:
                                      - claimName
                                      type: object
                                    name:
                                      description: |-
                                        Volume's name.
                                        Must be a DNS_LABEL and unique within the vmi.
                                        More info: https://kubernetes.io/docs/concepts/overview/working-with-objects/names/#names
                                      type: string
                                    persistentVolumeClaim:
                                      description: |-
                                        PersistentVolumeClaimVolumeSource represents a reference to a PersistentVolumeClaim in the same namespace.
                                        Directly attached to the vmi via qemu.
                                        More info: https://kubernetes.io/docs/concepts/storage/persistent-volumes#persistentvolumeclaims
                                      properties:
                                        claimName:
                                          description: |-
                                            claimName is the name of a PersistentVolumeClaim in the same namespace as the pod using this volume.
                                            More info: https://kubernetes.io/docs/concepts/storage/persistent-volumes#persistentvolumeclaims
                                          type: string
                                        hotpluggable:
                                          description: Hotpluggable indicates whether
                                            the volume can be hotplugged and hotunplugged.
                                          type: boolean
                                        readOnly:
                                          description: |-
                                            readOnly Will force the ReadOnly setting in VolumeMounts.
                                            Default false.
                                          type: boolean
                                      required:
                                      - claimName
                                      type: object
                                    secret:
                                      description: |-
                                        SecretVolumeSource represents a reference to a secret data in the same namespace.
                                        More info: https://kubernetes.io/docs/concepts/configuration/secret/
                                      properties:
                                        optional:
                                          description: Specify whether the Secret
                                            or it's keys must be defined
                                          type: boolean
                                        secretName:
                                          description: |-
                                            Name of the secret in the pod's namespace to use.
                                            More info: https://kubernetes.io/docs/concepts/storage/volumes#secret
                                          type: string
                                        volumeLabel:
                                          description: |-
                                            The volume label of the resulting disk inside the VMI.
                                            Different bootstrapping mechanisms require different values.
                                            Typical values are "cidata" (cloud-init), "config-2" (cloud-init) or "OEMDRV" (kickstart).
                                          type: string
                                      type: object
                                    serviceAccount:
                                      description: |-
                                        ServiceAccountVolumeSource represents a reference to a service account.
                                        There can only be one volume of this type!
                                        More info: https://kubernetes.io/docs/tasks/configure-pod-container/configure-service-account/
                                      properties:
                                        serviceAccountName:
                                          description: |-
                                            Name of the service account in the pod's namespace to use.
                                            More info: https://kubernetes.io/docs/tasks/configure-pod-container/configure-service-account/
                                          type: string
                                      type: object
                                    sysprep:
                                      description: Represents a Sysprep volume source.
                                      properties:
                                        configMap:
                                          description: ConfigMap references a ConfigMap
                                            that contains Sysprep answer file named
                                            autounattend.xml that should be attached
                                            as disk of CDROM type.
                                          properties:
                                            name:
                                              default: ""
                                              description: |-
                                                Name of the referent.
                                                This field is effectively required, but due to backwards compatibility is
                                                allowed to be empty. Instances of this type with an empty value here are
                                                almost certainly wrong.
                                                TODO: Add other useful fields. apiVersion, kind, uid?
                                                More info: https://kubernetes.io/docs/concepts/overview/working-with-objects/names/#names
                                                TODO: Drop `kubebuilder:default` when controller-gen doesn't need it https://github.com/kubernetes-sigs/kubebuilder/issues/3896.
                                              type: string
                                          type: object
                                          x-kubernetes-map-type: atomic
                                        secret:
                                          description: Secret references a k8s Secret
                                            that contains Sysprep answer file named
                                            autounattend.xml that should be attached
                                            as disk of CDROM type.
                                          properties:
                                            name:
                                              default: ""
                                              description: |-
                                                Name of the referent.
                                                This field is effectively required, but due to backwards compatibility is
                                                allowed to be empty. Instances of this type with an empty value here are
                                                almost certainly wrong.
                                                TODO: Add other useful fields. apiVersion, kind, uid?
                                                More info: https://kubernetes.io/docs/concepts/overview/working-with-objects/names/#names
                                                TODO: Drop `kubebuilder:default` when controller-gen doesn't need it https://github.com/kubernetes-sigs/kubebuilder/issues/3896.
                                              type: string
                                          type: object
                                          x-kubernetes-map-type: atomic
                                      type: object
                                  required:
                                  - name
                                  type: object
                                type: array
                            required:
                            - domain
                            type: object
                        type: object
                    required:
                    - template
                    type: object
                type: object
            type: object
          status:
            description: KubevirtMachineStatus defines the observed state of KubevirtMachine.
            properties:
              addresses:
                description: Addresses contains the associated addresses for the machine.
                items:
                  description: MachineAddress contains information for the node's
                    address.
                  properties:
                    address:
                      description: The machine address.
                      type: string
                    type:
                      description: Machine address type, one of Hostname, ExternalIP,
                        InternalIP, ExternalDNS or InternalDNS.
                      type: string
                  required:
                  - address
                  - type
                  type: object
                type: array
              conditions:
                description: Conditions defines current service state of the KubevirtMachine.
                items:
                  description: Condition defines an observation of a Cluster API resource
                    operational state.
                  properties:
                    lastTransitionTime:
                      description: |-
                        Last time the condition transitioned from one status to another.
                        This should be when the underlying condition changed. If that is not known, then using the time when
                        the API field changed is acceptable.
                      format: date-time
                      type: string
                    message:
                      description: |-
                        A human readable message indicating details about the transition.
                        This field may be empty.
                      type: string
                    reason:
                      description: |-
                        The reason for the condition's last transition in CamelCase.
                        The specific API may choose whether or not this field is considered a guaranteed API.
                        This field may not be empty.
                      type: string
                    severity:
                      description: |-
                        Severity provides an explicit classification of Reason code, so the users or machines can immediately
                        understand the current situation and act accordingly.
                        The Severity field MUST be set only when Status=False.
                      type: string
                    status:
                      description: Status of the condition, one of True, False, Unknown.
                      type: string
                    type:
                      description: |-
                        Type of condition in CamelCase or in foo.example.com/CamelCase.
                        Many .condition.type values are consistent across resources like Available, but because arbitrary conditions
                        can be useful (see .node.status.conditions), the ability to deconflict is important.
                      type: string
                  required:
                  - lastTransitionTime
                  - status
                  - type
                  type: object
                type: array
              failureMessage:
                description: |-
                  FailureMessage will be set in the event that there is a terminal problem
                  reconciling the Machine and will contain a more verbose string suitable
                  for logging and human consumption.


                  This field should not be set for transitive errors that a controller
                  faces that are expected to be fixed automatically over
                  time (like service outages), but instead indicate that something is
                  fundamentally wrong with the Machine's spec or the configuration of
                  the controller, and that manual intervention is required. Examples
                  of terminal errors would be invalid combinations of settings in the
                  spec, values that are unsupported by the controller, or the
                  responsible controller itself being critically misconfigured.


                  Any transient errors that occur during the reconciliation of Machines
                  can be added as events to the Machine object and/or logged in the
                  controller's output.
                type: string
              failureReason:
                description: |-
                  FailureReason will be set in the event that there is a terminal problem
                  reconciling the Machine and will contain a succinct value suitable
                  for machine interpretation.


                  This field should not be set for transitive errors that a controller
                  faces that are expected to be fixed automatically over
                  time (like service outages), but instead indicate that something is
                  fundamentally wrong with the Machine's spec or the configuration of
                  the controller, and that manual intervention is required. Examples
                  of terminal errors would be invalid combinations of settings in the
                  spec, values that are unsupported by the controller, or the
                  responsible controller itself being critically misconfigured.


                  Any transient errors that occur during the reconciliation of Machines
                  can be added as events to the Machine object and/or logged in the
                  controller's output.
                type: string
              loadBalancerConfigured:
                description: |-
                  LoadBalancerConfigured denotes that the machine has been
                  added to the load balancer
                type: boolean
              nodeupdated:
                description: NodeUpdated denotes that the ProviderID is updated on
                  Node of this KubevirtMachine
                type: boolean
              ready:
                default: false
                description: Ready denotes that the machine is ready
                type: boolean
            required:
            - ready
            type: object
        type: object
    served: true
    storage: true
    subresources:
      status: {}<|MERGE_RESOLUTION|>--- conflicted
+++ resolved
@@ -1283,16 +1283,9 @@
                                                 weight.
                                               properties:
                                                 labelSelector:
-<<<<<<< HEAD
-                                                  description: A label query over
-                                                    a set of resources, in this case
-                                                    pods. If it's null, this PodAffinityTerm
-                                                    matches with no Pods.
-=======
                                                   description: |-
                                                     A label query over a set of resources, in this case pods.
                                                     If it's null, this PodAffinityTerm matches with no Pods.
->>>>>>> 1cb01012
                                                   properties:
                                                     matchExpressions:
                                                       description: matchExpressions
@@ -1339,30 +1332,6 @@
                                                         operator is "In", and the values array contains only "value". The requirements are ANDed.
                                                       type: object
                                                   type: object
-<<<<<<< HEAD
-                                                matchLabelKeys:
-                                                  description: MatchLabelKeys is a
-                                                    set of pod label keys to select
-                                                    which pods will be taken into
-                                                    consideration. The keys are used
-                                                    to lookup values from the incoming
-                                                    pod labels, those key-value labels
-                                                    are merged with `LabelSelector`
-                                                    as `key in (value)` to select
-                                                    the group of existing pods which
-                                                    pods will be taken into consideration
-                                                    for the incoming pod's pod (anti)
-                                                    affinity. Keys that don't exist
-                                                    in the incoming pod labels will
-                                                    be ignored. The default value
-                                                    is empty. The same key is forbidden
-                                                    to exist in both MatchLabelKeys
-                                                    and LabelSelector. Also, MatchLabelKeys
-                                                    cannot be set when LabelSelector
-                                                    isn't set. This is an alpha field
-                                                    and requires enabling MatchLabelKeysInPodAffinity
-                                                    feature gate.
-=======
                                                   x-kubernetes-map-type: atomic
                                                 matchLabelKeys:
                                                   description: |-
@@ -1375,35 +1344,11 @@
                                                     The same key is forbidden to exist in both matchLabelKeys and labelSelector.
                                                     Also, matchLabelKeys cannot be set when labelSelector isn't set.
                                                     This is an alpha field and requires enabling MatchLabelKeysInPodAffinity feature gate.
->>>>>>> 1cb01012
                                                   items:
                                                     type: string
                                                   type: array
                                                   x-kubernetes-list-type: atomic
                                                 mismatchLabelKeys:
-<<<<<<< HEAD
-                                                  description: MismatchLabelKeys is
-                                                    a set of pod label keys to select
-                                                    which pods will be taken into
-                                                    consideration. The keys are used
-                                                    to lookup values from the incoming
-                                                    pod labels, those key-value labels
-                                                    are merged with `LabelSelector`
-                                                    as `key notin (value)` to select
-                                                    the group of existing pods which
-                                                    pods will be taken into consideration
-                                                    for the incoming pod's pod (anti)
-                                                    affinity. Keys that don't exist
-                                                    in the incoming pod labels will
-                                                    be ignored. The default value
-                                                    is empty. The same key is forbidden
-                                                    to exist in both MismatchLabelKeys
-                                                    and LabelSelector. Also, MismatchLabelKeys
-                                                    cannot be set when LabelSelector
-                                                    isn't set. This is an alpha field
-                                                    and requires enabling MatchLabelKeysInPodAffinity
-                                                    feature gate.
-=======
                                                   description: |-
                                                     MismatchLabelKeys is a set of pod label keys to select which pods will
                                                     be taken into consideration. The keys are used to lookup values from the
@@ -1414,7 +1359,6 @@
                                                     The same key is forbidden to exist in both mismatchLabelKeys and labelSelector.
                                                     Also, mismatchLabelKeys cannot be set when labelSelector isn't set.
                                                     This is an alpha field and requires enabling MatchLabelKeysInPodAffinity feature gate.
->>>>>>> 1cb01012
                                                   items:
                                                     type: string
                                                   type: array
@@ -1525,16 +1469,9 @@
                                             a pod of the set of pods is running
                                           properties:
                                             labelSelector:
-<<<<<<< HEAD
-                                              description: A label query over a set
-                                                of resources, in this case pods. If
-                                                it's null, this PodAffinityTerm matches
-                                                with no Pods.
-=======
                                               description: |-
                                                 A label query over a set of resources, in this case pods.
                                                 If it's null, this PodAffinityTerm matches with no Pods.
->>>>>>> 1cb01012
                                               properties:
                                                 matchExpressions:
                                                   description: matchExpressions is
@@ -1580,28 +1517,6 @@
                                                     operator is "In", and the values array contains only "value". The requirements are ANDed.
                                                   type: object
                                               type: object
-<<<<<<< HEAD
-                                            matchLabelKeys:
-                                              description: MatchLabelKeys is a set
-                                                of pod label keys to select which
-                                                pods will be taken into consideration.
-                                                The keys are used to lookup values
-                                                from the incoming pod labels, those
-                                                key-value labels are merged with `LabelSelector`
-                                                as `key in (value)` to select the
-                                                group of existing pods which pods
-                                                will be taken into consideration for
-                                                the incoming pod's pod (anti) affinity.
-                                                Keys that don't exist in the incoming
-                                                pod labels will be ignored. The default
-                                                value is empty. The same key is forbidden
-                                                to exist in both MatchLabelKeys and
-                                                LabelSelector. Also, MatchLabelKeys
-                                                cannot be set when LabelSelector isn't
-                                                set. This is an alpha field and requires
-                                                enabling MatchLabelKeysInPodAffinity
-                                                feature gate.
-=======
                                               x-kubernetes-map-type: atomic
                                             matchLabelKeys:
                                               description: |-
@@ -1614,33 +1529,11 @@
                                                 The same key is forbidden to exist in both matchLabelKeys and labelSelector.
                                                 Also, matchLabelKeys cannot be set when labelSelector isn't set.
                                                 This is an alpha field and requires enabling MatchLabelKeysInPodAffinity feature gate.
->>>>>>> 1cb01012
                                               items:
                                                 type: string
                                               type: array
                                               x-kubernetes-list-type: atomic
                                             mismatchLabelKeys:
-<<<<<<< HEAD
-                                              description: MismatchLabelKeys is a
-                                                set of pod label keys to select which
-                                                pods will be taken into consideration.
-                                                The keys are used to lookup values
-                                                from the incoming pod labels, those
-                                                key-value labels are merged with `LabelSelector`
-                                                as `key notin (value)` to select the
-                                                group of existing pods which pods
-                                                will be taken into consideration for
-                                                the incoming pod's pod (anti) affinity.
-                                                Keys that don't exist in the incoming
-                                                pod labels will be ignored. The default
-                                                value is empty. The same key is forbidden
-                                                to exist in both MismatchLabelKeys
-                                                and LabelSelector. Also, MismatchLabelKeys
-                                                cannot be set when LabelSelector isn't
-                                                set. This is an alpha field and requires
-                                                enabling MatchLabelKeysInPodAffinity
-                                                feature gate.
-=======
                                               description: |-
                                                 MismatchLabelKeys is a set of pod label keys to select which pods will
                                                 be taken into consideration. The keys are used to lookup values from the
@@ -1651,7 +1544,6 @@
                                                 The same key is forbidden to exist in both mismatchLabelKeys and labelSelector.
                                                 Also, mismatchLabelKeys cannot be set when labelSelector isn't set.
                                                 This is an alpha field and requires enabling MatchLabelKeysInPodAffinity feature gate.
->>>>>>> 1cb01012
                                               items:
                                                 type: string
                                               type: array
@@ -1760,16 +1652,9 @@
                                                 weight.
                                               properties:
                                                 labelSelector:
-<<<<<<< HEAD
-                                                  description: A label query over
-                                                    a set of resources, in this case
-                                                    pods. If it's null, this PodAffinityTerm
-                                                    matches with no Pods.
-=======
                                                   description: |-
                                                     A label query over a set of resources, in this case pods.
                                                     If it's null, this PodAffinityTerm matches with no Pods.
->>>>>>> 1cb01012
                                                   properties:
                                                     matchExpressions:
                                                       description: matchExpressions
@@ -1816,30 +1701,6 @@
                                                         operator is "In", and the values array contains only "value". The requirements are ANDed.
                                                       type: object
                                                   type: object
-<<<<<<< HEAD
-                                                matchLabelKeys:
-                                                  description: MatchLabelKeys is a
-                                                    set of pod label keys to select
-                                                    which pods will be taken into
-                                                    consideration. The keys are used
-                                                    to lookup values from the incoming
-                                                    pod labels, those key-value labels
-                                                    are merged with `LabelSelector`
-                                                    as `key in (value)` to select
-                                                    the group of existing pods which
-                                                    pods will be taken into consideration
-                                                    for the incoming pod's pod (anti)
-                                                    affinity. Keys that don't exist
-                                                    in the incoming pod labels will
-                                                    be ignored. The default value
-                                                    is empty. The same key is forbidden
-                                                    to exist in both MatchLabelKeys
-                                                    and LabelSelector. Also, MatchLabelKeys
-                                                    cannot be set when LabelSelector
-                                                    isn't set. This is an alpha field
-                                                    and requires enabling MatchLabelKeysInPodAffinity
-                                                    feature gate.
-=======
                                                   x-kubernetes-map-type: atomic
                                                 matchLabelKeys:
                                                   description: |-
@@ -1852,35 +1713,11 @@
                                                     The same key is forbidden to exist in both matchLabelKeys and labelSelector.
                                                     Also, matchLabelKeys cannot be set when labelSelector isn't set.
                                                     This is an alpha field and requires enabling MatchLabelKeysInPodAffinity feature gate.
->>>>>>> 1cb01012
                                                   items:
                                                     type: string
                                                   type: array
                                                   x-kubernetes-list-type: atomic
                                                 mismatchLabelKeys:
-<<<<<<< HEAD
-                                                  description: MismatchLabelKeys is
-                                                    a set of pod label keys to select
-                                                    which pods will be taken into
-                                                    consideration. The keys are used
-                                                    to lookup values from the incoming
-                                                    pod labels, those key-value labels
-                                                    are merged with `LabelSelector`
-                                                    as `key notin (value)` to select
-                                                    the group of existing pods which
-                                                    pods will be taken into consideration
-                                                    for the incoming pod's pod (anti)
-                                                    affinity. Keys that don't exist
-                                                    in the incoming pod labels will
-                                                    be ignored. The default value
-                                                    is empty. The same key is forbidden
-                                                    to exist in both MismatchLabelKeys
-                                                    and LabelSelector. Also, MismatchLabelKeys
-                                                    cannot be set when LabelSelector
-                                                    isn't set. This is an alpha field
-                                                    and requires enabling MatchLabelKeysInPodAffinity
-                                                    feature gate.
-=======
                                                   description: |-
                                                     MismatchLabelKeys is a set of pod label keys to select which pods will
                                                     be taken into consideration. The keys are used to lookup values from the
@@ -1891,7 +1728,6 @@
                                                     The same key is forbidden to exist in both mismatchLabelKeys and labelSelector.
                                                     Also, mismatchLabelKeys cannot be set when labelSelector isn't set.
                                                     This is an alpha field and requires enabling MatchLabelKeysInPodAffinity feature gate.
->>>>>>> 1cb01012
                                                   items:
                                                     type: string
                                                   type: array
@@ -2002,16 +1838,9 @@
                                             a pod of the set of pods is running
                                           properties:
                                             labelSelector:
-<<<<<<< HEAD
-                                              description: A label query over a set
-                                                of resources, in this case pods. If
-                                                it's null, this PodAffinityTerm matches
-                                                with no Pods.
-=======
                                               description: |-
                                                 A label query over a set of resources, in this case pods.
                                                 If it's null, this PodAffinityTerm matches with no Pods.
->>>>>>> 1cb01012
                                               properties:
                                                 matchExpressions:
                                                   description: matchExpressions is
@@ -2057,28 +1886,6 @@
                                                     operator is "In", and the values array contains only "value". The requirements are ANDed.
                                                   type: object
                                               type: object
-<<<<<<< HEAD
-                                            matchLabelKeys:
-                                              description: MatchLabelKeys is a set
-                                                of pod label keys to select which
-                                                pods will be taken into consideration.
-                                                The keys are used to lookup values
-                                                from the incoming pod labels, those
-                                                key-value labels are merged with `LabelSelector`
-                                                as `key in (value)` to select the
-                                                group of existing pods which pods
-                                                will be taken into consideration for
-                                                the incoming pod's pod (anti) affinity.
-                                                Keys that don't exist in the incoming
-                                                pod labels will be ignored. The default
-                                                value is empty. The same key is forbidden
-                                                to exist in both MatchLabelKeys and
-                                                LabelSelector. Also, MatchLabelKeys
-                                                cannot be set when LabelSelector isn't
-                                                set. This is an alpha field and requires
-                                                enabling MatchLabelKeysInPodAffinity
-                                                feature gate.
-=======
                                               x-kubernetes-map-type: atomic
                                             matchLabelKeys:
                                               description: |-
@@ -2091,33 +1898,11 @@
                                                 The same key is forbidden to exist in both matchLabelKeys and labelSelector.
                                                 Also, matchLabelKeys cannot be set when labelSelector isn't set.
                                                 This is an alpha field and requires enabling MatchLabelKeysInPodAffinity feature gate.
->>>>>>> 1cb01012
                                               items:
                                                 type: string
                                               type: array
                                               x-kubernetes-list-type: atomic
                                             mismatchLabelKeys:
-<<<<<<< HEAD
-                                              description: MismatchLabelKeys is a
-                                                set of pod label keys to select which
-                                                pods will be taken into consideration.
-                                                The keys are used to lookup values
-                                                from the incoming pod labels, those
-                                                key-value labels are merged with `LabelSelector`
-                                                as `key notin (value)` to select the
-                                                group of existing pods which pods
-                                                will be taken into consideration for
-                                                the incoming pod's pod (anti) affinity.
-                                                Keys that don't exist in the incoming
-                                                pod labels will be ignored. The default
-                                                value is empty. The same key is forbidden
-                                                to exist in both MismatchLabelKeys
-                                                and LabelSelector. Also, MismatchLabelKeys
-                                                cannot be set when LabelSelector isn't
-                                                set. This is an alpha field and requires
-                                                enabling MatchLabelKeysInPodAffinity
-                                                feature gate.
-=======
                                               description: |-
                                                 MismatchLabelKeys is a set of pod label keys to select which pods will
                                                 be taken into consideration. The keys are used to lookup values from the
@@ -2128,7 +1913,6 @@
                                                 The same key is forbidden to exist in both mismatchLabelKeys and labelSelector.
                                                 Also, mismatchLabelKeys cannot be set when labelSelector isn't set.
                                                 This is an alpha field and requires enabling MatchLabelKeysInPodAffinity feature gate.
->>>>>>> 1cb01012
                                               items:
                                                 type: string
                                               type: array
