---
apiVersion: apiextensions.k8s.io/v1
kind: CustomResourceDefinition
metadata:
  annotations:
    controller-gen.kubebuilder.io/version: v0.15.0
  name: kubevirtmachinetemplates.infrastructure.cluster.x-k8s.io
spec:
  group: infrastructure.cluster.x-k8s.io
  names:
    categories:
    - cluster-api
    kind: KubevirtMachineTemplate
    listKind: KubevirtMachineTemplateList
    plural: kubevirtmachinetemplates
    singular: kubevirtmachinetemplate
  scope: Namespaced
  versions:
  - name: v1alpha1
    schema:
      openAPIV3Schema:
        description: KubevirtMachineTemplate is the Schema for the kubevirtmachinetemplates
          API.
        properties:
          apiVersion:
            description: |-
              APIVersion defines the versioned schema of this representation of an object.
              Servers should convert recognized schemas to the latest internal value, and
              may reject unrecognized values.
              More info: https://git.k8s.io/community/contributors/devel/sig-architecture/api-conventions.md#resources
            type: string
          kind:
            description: |-
              Kind is a string value representing the REST resource this object represents.
              Servers may infer this from the endpoint the client submits requests to.
              Cannot be updated.
              In CamelCase.
              More info: https://git.k8s.io/community/contributors/devel/sig-architecture/api-conventions.md#types-kinds
            type: string
          metadata:
            type: object
          spec:
            description: KubevirtMachineTemplateSpec defines the desired state of
              KubevirtMachineTemplate.
            properties:
              template:
                description: KubevirtMachineTemplateResource describes the data needed
                  to create a KubevirtMachine from a template.
                properties:
                  spec:
                    description: Spec is the specification of the desired behavior
                      of the machine.
                    properties:
                      infraClusterSecretRef:
                        description: |-
                          InfraClusterSecretRef is a reference to a secret with a kubeconfig for external cluster used for infra.
                          When nil, this defaults to the value present in the KubevirtCluster object's spec associated with this machine.
                        properties:
                          apiVersion:
                            description: API version of the referent.
                            type: string
                          fieldPath:
                            description: |-
                              If referring to a piece of an object instead of an entire object, this string
                              should contain a valid JSON/Go field access statement, such as desiredState.manifest.containers[2].
                              For example, if the object reference is to a container within a pod, this would take on a value like:
                              "spec.containers{name}" (where "name" refers to the name of the container that triggered
                              the event) or if no container name is specified "spec.containers[2]" (container with
                              index 2 in this pod). This syntax is chosen only to have some well-defined way of
                              referencing a part of an object.
                              TODO: this design is not final and this field is subject to change in the future.
                            type: string
                          kind:
                            description: |-
                              Kind of the referent.
                              More info: https://git.k8s.io/community/contributors/devel/sig-architecture/api-conventions.md#types-kinds
                            type: string
                          name:
                            description: |-
                              Name of the referent.
                              More info: https://kubernetes.io/docs/concepts/overview/working-with-objects/names/#names
                            type: string
                          namespace:
                            description: |-
                              Namespace of the referent.
                              More info: https://kubernetes.io/docs/concepts/overview/working-with-objects/namespaces/
                            type: string
                          resourceVersion:
                            description: |-
                              Specific resourceVersion to which this reference is made, if any.
                              More info: https://git.k8s.io/community/contributors/devel/sig-architecture/api-conventions.md#concurrency-control-and-consistency
                            type: string
                          uid:
                            description: |-
                              UID of the referent.
                              More info: https://kubernetes.io/docs/concepts/overview/working-with-objects/names/#uids
                            type: string
                        type: object
                        x-kubernetes-map-type: atomic
                      providerID:
                        description: ProviderID TBD what to use for Kubevirt
                        type: string
                      virtualMachineBootstrapCheck:
                        description: BootstrapCheckSpec defines how the CAPK controller
                          is checking CAPI Sentinel file inside the VM.
                        properties:
                          checkStrategy:
                            default: ssh
                            description: |-
                              CheckStrategy describes how CAPK controller will validate a successful CAPI bootstrap.
                              Following specified method, CAPK will try to retrieve the state of the CAPI Sentinel file from the VM.
                              Possible values are: "none" or "ssh" (default is "ssh") and this value is validated by apiserver.
                            enum:
                            - none
                            - ssh
                            type: string
                        type: object
                      virtualMachineTemplate:
                        description: VirtualMachineTemplateSpec defines the desired
                          state of the kubevirt VM.
                        properties:
                          kernelArgs:
                            description: Additional arguments to be passed to the
                              kernel at boot time
                            type: string
                          metadata:
                            nullable: true
                            type: object
                            x-kubernetes-preserve-unknown-fields: true
                          spec:
                            description: VirtualMachineSpec contains the VirtualMachine
                              specification.
                            properties:
                              dataVolumeTemplates:
                                description: |-
                                  dataVolumeTemplates is a list of dataVolumes that the VirtualMachineInstance template can reference.
                                  DataVolumes in this list are dynamically created for the VirtualMachine and are tied to the VirtualMachine's life-cycle.
                                items:
                                  nullable: true
                                  properties:
                                    apiVersion:
                                      description: |-
                                        APIVersion defines the versioned schema of this representation of an object.
                                        Servers should convert recognized schemas to the latest internal value, and
                                        may reject unrecognized values.
                                        More info: https://git.k8s.io/community/contributors/devel/sig-architecture/api-conventions.md#resources
                                      type: string
                                    kind:
                                      description: |-
                                        Kind is a string value representing the REST resource this object represents.
                                        Servers may infer this from the endpoint the client submits requests to.
                                        Cannot be updated.
                                        In CamelCase.
                                        More info: https://git.k8s.io/community/contributors/devel/sig-architecture/api-conventions.md#types-kinds
                                      type: string
                                    metadata:
                                      nullable: true
                                      type: object
                                      x-kubernetes-preserve-unknown-fields: true
                                    spec:
                                      description: DataVolumeSpec contains the DataVolume
                                        specification.
                                      properties:
                                        checkpoints:
                                          description: Checkpoints is a list of DataVolumeCheckpoints,
                                            representing stages in a multistage import.
                                          items:
                                            description: DataVolumeCheckpoint defines
                                              a stage in a warm migration.
                                            properties:
                                              current:
                                                description: Current is the identifier
                                                  of the snapshot created for this
                                                  checkpoint.
                                                type: string
                                              previous:
                                                description: Previous is the identifier
                                                  of the snapshot from the previous
                                                  checkpoint.
                                                type: string
                                            required:
                                            - current
                                            - previous
                                            type: object
                                          type: array
                                        contentType:
                                          description: 'DataVolumeContentType options:
                                            "kubevirt", "archive"'
                                          enum:
                                          - kubevirt
                                          - archive
                                          type: string
                                        finalCheckpoint:
                                          description: FinalCheckpoint indicates whether
                                            the current DataVolumeCheckpoint is the
                                            final checkpoint.
                                          type: boolean
                                        preallocation:
                                          description: Preallocation controls whether
                                            storage for DataVolumes should be allocated
                                            in advance.
                                          type: boolean
                                        priorityClassName:
                                          description: PriorityClassName for Importer,
                                            Cloner and Uploader pod
                                          type: string
                                        pvc:
                                          description: PVC is the PVC specification
                                          properties:
                                            accessModes:
                                              description: |-
                                                accessModes contains the desired access modes the volume should have.
                                                More info: https://kubernetes.io/docs/concepts/storage/persistent-volumes#access-modes-1
                                              items:
                                                type: string
                                              type: array
                                              x-kubernetes-list-type: atomic
                                            dataSource:
                                              description: |-
                                                dataSource field can be used to specify either:
                                                * An existing VolumeSnapshot object (snapshot.storage.k8s.io/VolumeSnapshot)
                                                * An existing PVC (PersistentVolumeClaim)
                                                If the provisioner or an external controller can support the specified data source,
                                                it will create a new volume based on the contents of the specified data source.
                                                When the AnyVolumeDataSource feature gate is enabled, dataSource contents will be copied to dataSourceRef,
                                                and dataSourceRef contents will be copied to dataSource when dataSourceRef.namespace is not specified.
                                                If the namespace is specified, then dataSourceRef will not be copied to dataSource.
                                              properties:
                                                apiGroup:
                                                  description: |-
                                                    APIGroup is the group for the resource being referenced.
                                                    If APIGroup is not specified, the specified Kind must be in the core API group.
                                                    For any other third-party types, APIGroup is required.
                                                  type: string
                                                kind:
                                                  description: Kind is the type of
                                                    resource being referenced
                                                  type: string
                                                name:
                                                  description: Name is the name of
                                                    resource being referenced
                                                  type: string
                                              required:
                                              - kind
                                              - name
                                              type: object
                                              x-kubernetes-map-type: atomic
                                            dataSourceRef:
                                              description: |-
                                                dataSourceRef specifies the object from which to populate the volume with data, if a non-empty
                                                volume is desired. This may be any object from a non-empty API group (non
                                                core object) or a PersistentVolumeClaim object.
                                                When this field is specified, volume binding will only succeed if the type of
                                                the specified object matches some installed volume populator or dynamic
                                                provisioner.
                                                This field will replace the functionality of the dataSource field and as such
                                                if both fields are non-empty, they must have the same value. For backwards
                                                compatibility, when namespace isn't specified in dataSourceRef,
                                                both fields (dataSource and dataSourceRef) will be set to the same
                                                value automatically if one of them is empty and the other is non-empty.
                                                When namespace is specified in dataSourceRef,
                                                dataSource isn't set to the same value and must be empty.
                                                There are three important differences between dataSource and dataSourceRef:
                                                * While dataSource only allows two specific types of objects, dataSourceRef
                                                  allows any non-core object, as well as PersistentVolumeClaim objects.
                                                * While dataSource ignores disallowed values (dropping them), dataSourceRef
                                                  preserves all values, and generates an error if a disallowed value is
                                                  specified.
                                                * While dataSource only allows local objects, dataSourceRef allows objects
                                                  in any namespaces.
                                                (Beta) Using this field requires the AnyVolumeDataSource feature gate to be enabled.
                                                (Alpha) Using the namespace field of dataSourceRef requires the CrossNamespaceVolumeDataSource feature gate to be enabled.
                                              properties:
                                                apiGroup:
                                                  description: |-
                                                    APIGroup is the group for the resource being referenced.
                                                    If APIGroup is not specified, the specified Kind must be in the core API group.
                                                    For any other third-party types, APIGroup is required.
                                                  type: string
                                                kind:
                                                  description: Kind is the type of
                                                    resource being referenced
                                                  type: string
                                                name:
                                                  description: Name is the name of
                                                    resource being referenced
                                                  type: string
                                                namespace:
                                                  description: |-
                                                    Namespace is the namespace of resource being referenced
                                                    Note that when a namespace is specified, a gateway.networking.k8s.io/ReferenceGrant object is required in the referent namespace to allow that namespace's owner to accept the reference. See the ReferenceGrant documentation for details.
                                                    (Alpha) This field requires the CrossNamespaceVolumeDataSource feature gate to be enabled.
                                                  type: string
                                              required:
                                              - kind
                                              - name
                                              type: object
                                            resources:
                                              description: |-
                                                resources represents the minimum resources the volume should have.
                                                If RecoverVolumeExpansionFailure feature is enabled users are allowed to specify resource requirements
                                                that are lower than previous value but must still be higher than capacity recorded in the
                                                status field of the claim.
                                                More info: https://kubernetes.io/docs/concepts/storage/persistent-volumes#resources
                                              properties:
                                                limits:
                                                  additionalProperties:
                                                    anyOf:
                                                    - type: integer
                                                    - type: string
                                                    pattern: ^(\+|-)?(([0-9]+(\.[0-9]*)?)|(\.[0-9]+))(([KMGTPE]i)|[numkMGTPE]|([eE](\+|-)?(([0-9]+(\.[0-9]*)?)|(\.[0-9]+))))?$
                                                    x-kubernetes-int-or-string: true
                                                  description: |-
                                                    Limits describes the maximum amount of compute resources allowed.
                                                    More info: https://kubernetes.io/docs/concepts/configuration/manage-resources-containers/
                                                  type: object
                                                requests:
                                                  additionalProperties:
                                                    anyOf:
                                                    - type: integer
                                                    - type: string
                                                    pattern: ^(\+|-)?(([0-9]+(\.[0-9]*)?)|(\.[0-9]+))(([KMGTPE]i)|[numkMGTPE]|([eE](\+|-)?(([0-9]+(\.[0-9]*)?)|(\.[0-9]+))))?$
                                                    x-kubernetes-int-or-string: true
                                                  description: |-
                                                    Requests describes the minimum amount of compute resources required.
                                                    If Requests is omitted for a container, it defaults to Limits if that is explicitly specified,
                                                    otherwise to an implementation-defined value. Requests cannot exceed Limits.
                                                    More info: https://kubernetes.io/docs/concepts/configuration/manage-resources-containers/
                                                  type: object
                                              type: object
                                            selector:
                                              description: selector is a label query
                                                over volumes to consider for binding.
                                              properties:
                                                matchExpressions:
                                                  description: matchExpressions is
                                                    a list of label selector requirements.
                                                    The requirements are ANDed.
                                                  items:
                                                    description: |-
                                                      A label selector requirement is a selector that contains values, a key, and an operator that
                                                      relates the key and values.
                                                    properties:
                                                      key:
                                                        description: key is the label
                                                          key that the selector applies
                                                          to.
                                                        type: string
                                                      operator:
                                                        description: |-
                                                          operator represents a key's relationship to a set of values.
                                                          Valid operators are In, NotIn, Exists and DoesNotExist.
                                                        type: string
                                                      values:
                                                        description: |-
                                                          values is an array of string values. If the operator is In or NotIn,
                                                          the values array must be non-empty. If the operator is Exists or DoesNotExist,
                                                          the values array must be empty. This array is replaced during a strategic
                                                          merge patch.
                                                        items:
                                                          type: string
                                                        type: array
                                                        x-kubernetes-list-type: atomic
                                                    required:
                                                    - key
                                                    - operator
                                                    type: object
                                                  type: array
                                                  x-kubernetes-list-type: atomic
                                                matchLabels:
                                                  additionalProperties:
                                                    type: string
                                                  description: |-
                                                    matchLabels is a map of {key,value} pairs. A single {key,value} in the matchLabels
                                                    map is equivalent to an element of matchExpressions, whose key field is "key", the
                                                    operator is "In", and the values array contains only "value". The requirements are ANDed.
                                                  type: object
                                              type: object
                                              x-kubernetes-map-type: atomic
                                            storageClassName:
                                              description: |-
                                                storageClassName is the name of the StorageClass required by the claim.
                                                More info: https://kubernetes.io/docs/concepts/storage/persistent-volumes#class-1
                                              type: string
                                            volumeAttributesClassName:
                                              description: |-
                                                volumeAttributesClassName may be used to set the VolumeAttributesClass used by this claim.
                                                If specified, the CSI driver will create or update the volume with the attributes defined
                                                in the corresponding VolumeAttributesClass. This has a different purpose than storageClassName,
                                                it can be changed after the claim is created. An empty string value means that no VolumeAttributesClass
                                                will be applied to the claim but it's not allowed to reset this field to empty string once it is set.
                                                If unspecified and the PersistentVolumeClaim is unbound, the default VolumeAttributesClass
                                                will be set by the persistentvolume controller if it exists.
                                                If the resource referred to by volumeAttributesClass does not exist, this PersistentVolumeClaim will be
                                                set to a Pending state, as reflected by the modifyVolumeStatus field, until such as a resource
                                                exists.
                                                More info: https://kubernetes.io/docs/concepts/storage/volume-attributes-classes/
                                                (Alpha) Using this field requires the VolumeAttributesClass feature gate to be enabled.
                                              type: string
                                            volumeAttributesClassName:
                                              description: 'volumeAttributesClassName
                                                may be used to set the VolumeAttributesClass
                                                used by this claim. If specified,
                                                the CSI driver will create or update
                                                the volume with the attributes defined
                                                in the corresponding VolumeAttributesClass.
                                                This has a different purpose than
                                                storageClassName, it can be changed
                                                after the claim is created. An empty
                                                string value means that no VolumeAttributesClass
                                                will be applied to the claim but it''s
                                                not allowed to reset this field to
                                                empty string once it is set. If unspecified
                                                and the PersistentVolumeClaim is unbound,
                                                the default VolumeAttributesClass
                                                will be set by the persistentvolume
                                                controller if it exists. If the resource
                                                referred to by volumeAttributesClass
                                                does not exist, this PersistentVolumeClaim
                                                will be set to a Pending state, as
                                                reflected by the modifyVolumeStatus
                                                field, until such as a resource exists.
                                                More info: https://kubernetes.io/docs/concepts/storage/persistent-volumes#volumeattributesclass
                                                (Alpha) Using this field requires
                                                the VolumeAttributesClass feature
                                                gate to be enabled.'
                                              type: string
                                            volumeMode:
                                              description: |-
                                                volumeMode defines what type of volume is required by the claim.
                                                Value of Filesystem is implied when not included in claim spec.
                                              type: string
                                            volumeName:
                                              description: volumeName is the binding
                                                reference to the PersistentVolume
                                                backing this claim.
                                              type: string
                                          type: object
                                        source:
                                          description: Source is the src of the data
                                            for the requested DataVolume
                                          properties:
                                            blank:
                                              description: DataVolumeBlankImage provides
                                                the parameters to create a new raw
                                                blank image for the PVC
                                              type: object
                                            gcs:
                                              description: DataVolumeSourceGCS provides
                                                the parameters to create a Data Volume
                                                from an GCS source
                                              properties:
                                                secretRef:
                                                  description: SecretRef provides
                                                    the secret reference needed to
                                                    access the GCS source
                                                  type: string
                                                url:
                                                  description: URL is the url of the
                                                    GCS source
                                                  type: string
                                              required:
                                              - url
                                              type: object
                                            http:
                                              description: DataVolumeSourceHTTP can
                                                be either an http or https endpoint,
                                                with an optional basic auth user name
                                                and password, and an optional configmap
                                                containing additional CAs
                                              properties:
                                                certConfigMap:
                                                  description: CertConfigMap is a
                                                    configmap reference, containing
                                                    a Certificate Authority(CA) public
                                                    key, and a base64 encoded pem
                                                    certificate
                                                  type: string
                                                extraHeaders:
                                                  description: ExtraHeaders is a list
                                                    of strings containing extra headers
                                                    to include with HTTP transfer
                                                    requests
                                                  items:
                                                    type: string
                                                  type: array
                                                secretExtraHeaders:
                                                  description: SecretExtraHeaders
                                                    is a list of Secret references,
                                                    each containing an extra HTTP
                                                    header that may include sensitive
                                                    information
                                                  items:
                                                    type: string
                                                  type: array
                                                secretRef:
                                                  description: SecretRef A Secret
                                                    reference, the secret should contain
                                                    accessKeyId (user name) base64
                                                    encoded, and secretKey (password)
                                                    also base64 encoded
                                                  type: string
                                                url:
                                                  description: URL is the URL of the
                                                    http(s) endpoint
                                                  type: string
                                              required:
                                              - url
                                              type: object
                                            imageio:
                                              description: DataVolumeSourceImageIO
                                                provides the parameters to create
                                                a Data Volume from an imageio source
                                              properties:
                                                certConfigMap:
                                                  description: CertConfigMap provides
                                                    a reference to the CA cert
                                                  type: string
                                                diskId:
                                                  description: DiskID provides id
                                                    of a disk to be imported
                                                  type: string
                                                secretRef:
                                                  description: SecretRef provides
                                                    the secret reference needed to
                                                    access the ovirt-engine
                                                  type: string
                                                url:
                                                  description: URL is the URL of the
                                                    ovirt-engine
                                                  type: string
                                              required:
                                              - diskId
                                              - url
                                              type: object
                                            pvc:
                                              description: DataVolumeSourcePVC provides
                                                the parameters to create a Data Volume
                                                from an existing PVC
                                              properties:
                                                name:
                                                  description: The name of the source
                                                    PVC
                                                  type: string
                                                namespace:
                                                  description: The namespace of the
                                                    source PVC
                                                  type: string
                                              required:
                                              - name
                                              - namespace
                                              type: object
                                            registry:
                                              description: DataVolumeSourceRegistry
                                                provides the parameters to create
                                                a Data Volume from an registry source
                                              properties:
                                                certConfigMap:
                                                  description: CertConfigMap provides
                                                    a reference to the Registry certs
                                                  type: string
                                                imageStream:
                                                  description: ImageStream is the
                                                    name of image stream for import
                                                  type: string
                                                pullMethod:
                                                  description: PullMethod can be either
                                                    "pod" (default import), or "node"
                                                    (node docker cache based import)
                                                  type: string
                                                secretRef:
                                                  description: SecretRef provides
                                                    the secret reference needed to
                                                    access the Registry source
                                                  type: string
                                                url:
                                                  description: 'URL is the url of
                                                    the registry source (starting
                                                    with the scheme: docker, oci-archive)'
                                                  type: string
                                              type: object
                                            s3:
                                              description: DataVolumeSourceS3 provides
                                                the parameters to create a Data Volume
                                                from an S3 source
                                              properties:
                                                certConfigMap:
                                                  description: CertConfigMap is a
                                                    configmap reference, containing
                                                    a Certificate Authority(CA) public
                                                    key, and a base64 encoded pem
                                                    certificate
                                                  type: string
                                                secretRef:
                                                  description: SecretRef provides
                                                    the secret reference needed to
                                                    access the S3 source
                                                  type: string
                                                url:
                                                  description: URL is the url of the
                                                    S3 source
                                                  type: string
                                              required:
                                              - url
                                              type: object
                                            snapshot:
                                              description: DataVolumeSourceSnapshot
                                                provides the parameters to create
                                                a Data Volume from an existing VolumeSnapshot
                                              properties:
                                                name:
                                                  description: The name of the source
                                                    VolumeSnapshot
                                                  type: string
                                                namespace:
                                                  description: The namespace of the
                                                    source VolumeSnapshot
                                                  type: string
                                              required:
                                              - name
                                              - namespace
                                              type: object
                                            upload:
                                              description: DataVolumeSourceUpload
                                                provides the parameters to create
                                                a Data Volume by uploading the source
                                              type: object
                                            vddk:
                                              description: DataVolumeSourceVDDK provides
                                                the parameters to create a Data Volume
                                                from a Vmware source
                                              properties:
                                                backingFile:
                                                  description: BackingFile is the
                                                    path to the virtual hard disk
                                                    to migrate from vCenter/ESXi
                                                  type: string
                                                initImageURL:
                                                  description: InitImageURL is an
                                                    optional URL to an image containing
                                                    an extracted VDDK library, overrides
                                                    v2v-vmware config map
                                                  type: string
                                                secretRef:
                                                  description: SecretRef provides
                                                    a reference to a secret containing
                                                    the username and password needed
                                                    to access the vCenter or ESXi
                                                    host
                                                  type: string
                                                thumbprint:
                                                  description: Thumbprint is the certificate
                                                    thumbprint of the vCenter or ESXi
                                                    host
                                                  type: string
                                                url:
                                                  description: URL is the URL of the
                                                    vCenter or ESXi host with the
                                                    VM to migrate
                                                  type: string
                                                uuid:
                                                  description: UUID is the UUID of
                                                    the virtual machine that the backing
                                                    file is attached to in vCenter/ESXi
                                                  type: string
                                              type: object
                                          type: object
                                        sourceRef:
                                          description: SourceRef is an indirect reference
                                            to the source of data for the requested
                                            DataVolume
                                          properties:
                                            kind:
                                              description: The kind of the source
                                                reference, currently only "DataSource"
                                                is supported
                                              type: string
                                            name:
                                              description: The name of the source
                                                reference
                                              type: string
                                            namespace:
                                              description: The namespace of the source
                                                reference, defaults to the DataVolume
                                                namespace
                                              type: string
                                          required:
                                          - kind
                                          - name
                                          type: object
                                        storage:
                                          description: Storage is the requested storage
                                            specification
                                          properties:
                                            accessModes:
                                              description: |-
                                                AccessModes contains the desired access modes the volume should have.
                                                More info: https://kubernetes.io/docs/concepts/storage/persistent-volumes#access-modes-1
                                              items:
                                                type: string
                                              type: array
                                            dataSource:
                                              description: |-
                                                This field can be used to specify either: * An existing VolumeSnapshot object (snapshot.storage.k8s.io/VolumeSnapshot) * An existing PVC (PersistentVolumeClaim) * An existing custom resource that implements data population (Alpha) In order to use custom resource types that implement data population, the AnyVolumeDataSource feature gate must be enabled. If the provisioner or an external controller can support the specified data source, it will create a new volume based on the contents of the specified data source.
                                                If the AnyVolumeDataSource feature gate is enabled, this field will always have the same contents as the DataSourceRef field.
                                              properties:
                                                apiGroup:
                                                  description: |-
                                                    APIGroup is the group for the resource being referenced.
                                                    If APIGroup is not specified, the specified Kind must be in the core API group.
                                                    For any other third-party types, APIGroup is required.
                                                  type: string
                                                kind:
                                                  description: Kind is the type of
                                                    resource being referenced
                                                  type: string
                                                name:
                                                  description: Name is the name of
                                                    resource being referenced
                                                  type: string
                                              required:
                                              - kind
                                              - name
                                              type: object
                                              x-kubernetes-map-type: atomic
                                            dataSourceRef:
                                              description: |-
                                                Specifies the object from which to populate the volume with data, if a non-empty volume is desired. This may be any local object from a non-empty API group (non core object) or a PersistentVolumeClaim object. When this field is specified, volume binding will only succeed if the type of the specified object matches some installed volume populator or dynamic provisioner.
                                                This field will replace the functionality of the DataSource field and as such if both fields are non-empty, they must have the same value. For backwards compatibility, both fields (DataSource and DataSourceRef) will be set to the same value automatically if one of them is empty and the other is non-empty.
                                                There are two important differences between DataSource and DataSourceRef:
                                                * While DataSource only allows two specific types of objects, DataSourceRef allows any non-core object, as well as PersistentVolumeClaim objects.
                                                * While DataSource ignores disallowed values (dropping them), DataSourceRef preserves all values, and generates an error if a disallowed value is specified.
                                                (Beta) Using this field requires the AnyVolumeDataSource feature gate to be enabled.
                                              properties:
                                                apiGroup:
                                                  description: |-
                                                    APIGroup is the group for the resource being referenced.
                                                    If APIGroup is not specified, the specified Kind must be in the core API group.
                                                    For any other third-party types, APIGroup is required.
                                                  type: string
                                                kind:
                                                  description: Kind is the type of
                                                    resource being referenced
                                                  type: string
                                                name:
                                                  description: Name is the name of
                                                    resource being referenced
                                                  type: string
                                                namespace:
                                                  description: |-
                                                    Namespace is the namespace of resource being referenced
                                                    Note that when a namespace is specified, a gateway.networking.k8s.io/ReferenceGrant object is required in the referent namespace to allow that namespace's owner to accept the reference. See the ReferenceGrant documentation for details.
                                                    (Alpha) This field requires the CrossNamespaceVolumeDataSource feature gate to be enabled.
                                                  type: string
                                              required:
                                              - kind
                                              - name
                                              type: object
                                            resources:
                                              description: |-
                                                Resources represents the minimum resources the volume should have.
                                                More info: https://kubernetes.io/docs/concepts/storage/persistent-volumes#resources
                                              properties:
                                                claims:
                                                  description: |-
                                                    Claims lists the names of resources, defined in spec.resourceClaims,
                                                    that are used by this container.


                                                    This is an alpha field and requires enabling the
                                                    DynamicResourceAllocation feature gate.


                                                    This field is immutable. It can only be set for containers.
                                                  items:
                                                    description: ResourceClaim references
                                                      one entry in PodSpec.ResourceClaims.
                                                    properties:
                                                      name:
                                                        description: |-
                                                          Name must match the name of one entry in pod.spec.resourceClaims of
                                                          the Pod where this field is used. It makes that resource available
                                                          inside a container.
                                                        type: string
                                                    required:
                                                    - name
                                                    type: object
                                                  type: array
                                                  x-kubernetes-list-map-keys:
                                                  - name
                                                  x-kubernetes-list-type: map
                                                limits:
                                                  additionalProperties:
                                                    anyOf:
                                                    - type: integer
                                                    - type: string
                                                    pattern: ^(\+|-)?(([0-9]+(\.[0-9]*)?)|(\.[0-9]+))(([KMGTPE]i)|[numkMGTPE]|([eE](\+|-)?(([0-9]+(\.[0-9]*)?)|(\.[0-9]+))))?$
                                                    x-kubernetes-int-or-string: true
                                                  description: |-
                                                    Limits describes the maximum amount of compute resources allowed.
                                                    More info: https://kubernetes.io/docs/concepts/configuration/manage-resources-containers/
                                                  type: object
                                                requests:
                                                  additionalProperties:
                                                    anyOf:
                                                    - type: integer
                                                    - type: string
                                                    pattern: ^(\+|-)?(([0-9]+(\.[0-9]*)?)|(\.[0-9]+))(([KMGTPE]i)|[numkMGTPE]|([eE](\+|-)?(([0-9]+(\.[0-9]*)?)|(\.[0-9]+))))?$
                                                    x-kubernetes-int-or-string: true
                                                  description: |-
                                                    Requests describes the minimum amount of compute resources required.
                                                    If Requests is omitted for a container, it defaults to Limits if that is explicitly specified,
                                                    otherwise to an implementation-defined value. Requests cannot exceed Limits.
                                                    More info: https://kubernetes.io/docs/concepts/configuration/manage-resources-containers/
                                                  type: object
                                              type: object
                                            selector:
                                              description: A label query over volumes
                                                to consider for binding.
                                              properties:
                                                matchExpressions:
                                                  description: matchExpressions is
                                                    a list of label selector requirements.
                                                    The requirements are ANDed.
                                                  items:
                                                    description: |-
                                                      A label selector requirement is a selector that contains values, a key, and an operator that
                                                      relates the key and values.
                                                    properties:
                                                      key:
                                                        description: key is the label
                                                          key that the selector applies
                                                          to.
                                                        type: string
                                                      operator:
                                                        description: |-
                                                          operator represents a key's relationship to a set of values.
                                                          Valid operators are In, NotIn, Exists and DoesNotExist.
                                                        type: string
                                                      values:
                                                        description: |-
                                                          values is an array of string values. If the operator is In or NotIn,
                                                          the values array must be non-empty. If the operator is Exists or DoesNotExist,
                                                          the values array must be empty. This array is replaced during a strategic
                                                          merge patch.
                                                        items:
                                                          type: string
                                                        type: array
                                                        x-kubernetes-list-type: atomic
                                                    required:
                                                    - key
                                                    - operator
                                                    type: object
                                                  type: array
                                                  x-kubernetes-list-type: atomic
                                                matchLabels:
                                                  additionalProperties:
                                                    type: string
                                                  description: |-
                                                    matchLabels is a map of {key,value} pairs. A single {key,value} in the matchLabels
                                                    map is equivalent to an element of matchExpressions, whose key field is "key", the
                                                    operator is "In", and the values array contains only "value". The requirements are ANDed.
                                                  type: object
                                              type: object
                                              x-kubernetes-map-type: atomic
                                            storageClassName:
                                              description: |-
                                                Name of the StorageClass required by the claim.
                                                More info: https://kubernetes.io/docs/concepts/storage/persistent-volumes#class-1
                                              type: string
                                            volumeMode:
                                              description: |-
                                                volumeMode defines what type of volume is required by the claim.
                                                Value of Filesystem is implied when not included in claim spec.
                                              type: string
                                            volumeName:
                                              description: VolumeName is the binding
                                                reference to the PersistentVolume
                                                backing this claim.
                                              type: string
                                          type: object
                                      type: object
                                    status:
                                      description: |-
                                        DataVolumeTemplateDummyStatus is here simply for backwards compatibility with
                                        a previous API.
                                      nullable: true
                                      type: object
                                  required:
                                  - spec
                                  type: object
                                type: array
                              instancetype:
                                description: InstancetypeMatcher references a instancetype
                                  that is used to fill fields in Template
                                properties:
                                  inferFromVolume:
                                    description: |-
                                      InferFromVolume lists the name of a volume that should be used to infer or discover the instancetype
                                      to be used through known annotations on the underlying resource. Once applied to the InstancetypeMatcher
                                      this field is removed.
                                    type: string
                                  inferFromVolumeFailurePolicy:
                                    description: |-
                                      InferFromVolumeFailurePolicy controls what should happen on failure when inferring the instancetype.
                                      Allowed values are: "RejectInferFromVolumeFailure" and "IgnoreInferFromVolumeFailure".
                                      If not specified, "RejectInferFromVolumeFailure" is used by default.
                                    type: string
                                  kind:
                                    description: |-
                                      Kind specifies which instancetype resource is referenced.
                                      Allowed values are: "VirtualMachineInstancetype" and "VirtualMachineClusterInstancetype".
                                      If not specified, "VirtualMachineClusterInstancetype" is used by default.
                                    type: string
                                  name:
                                    description: Name is the name of the VirtualMachineInstancetype
                                      or VirtualMachineClusterInstancetype
                                    type: string
                                  revisionName:
                                    description: |-
                                      RevisionName specifies a ControllerRevision containing a specific copy of the
                                      VirtualMachineInstancetype or VirtualMachineClusterInstancetype to be used. This is initially
                                      captured the first time the instancetype is applied to the VirtualMachineInstance.
                                    type: string
                                type: object
                              preference:
                                description: PreferenceMatcher references a set of
                                  preference that is used to fill fields in Template
                                properties:
                                  inferFromVolume:
                                    description: |-
                                      InferFromVolume lists the name of a volume that should be used to infer or discover the preference
                                      to be used through known annotations on the underlying resource. Once applied to the PreferenceMatcher
                                      this field is removed.
                                    type: string
                                  inferFromVolumeFailurePolicy:
                                    description: |-
                                      InferFromVolumeFailurePolicy controls what should happen on failure when preference the instancetype.
                                      Allowed values are: "RejectInferFromVolumeFailure" and "IgnoreInferFromVolumeFailure".
                                      If not specified, "RejectInferFromVolumeFailure" is used by default.
                                    type: string
                                  kind:
                                    description: |-
                                      Kind specifies which preference resource is referenced.
                                      Allowed values are: "VirtualMachinePreference" and "VirtualMachineClusterPreference".
                                      If not specified, "VirtualMachineClusterPreference" is used by default.
                                    type: string
                                  name:
                                    description: Name is the name of the VirtualMachinePreference
                                      or VirtualMachineClusterPreference
                                    type: string
                                  revisionName:
                                    description: |-
                                      RevisionName specifies a ControllerRevision containing a specific copy of the
                                      VirtualMachinePreference or VirtualMachineClusterPreference to be used. This is
                                      initially captured the first time the instancetype is applied to the VirtualMachineInstance.
                                    type: string
                                type: object
                              runStrategy:
                                description: |-
                                  Running state indicates the requested running state of the VirtualMachineInstance
                                  mutually exclusive with Running
                                type: string
                              running:
                                description: |-
                                  Running controls whether the associatied VirtualMachineInstance is created or not
                                  Mutually exclusive with RunStrategy
                                type: boolean
                              template:
                                description: Template is the direct specification
                                  of VirtualMachineInstance
                                properties:
                                  metadata:
                                    nullable: true
                                    type: object
                                    x-kubernetes-preserve-unknown-fields: true
                                  spec:
                                    description: VirtualMachineInstance Spec contains
                                      the VirtualMachineInstance specification.
                                    properties:
                                      accessCredentials:
                                        description: Specifies a set of public keys
                                          to inject into the vm guest
                                        items:
                                          description: |-
                                            AccessCredential represents a credential source that can be used to
                                            authorize remote access to the vm guest
                                            Only one of its members may be specified.
                                          properties:
                                            sshPublicKey:
                                              description: |-
                                                SSHPublicKey represents the source and method of applying a ssh public
                                                key into a guest virtual machine.
                                              properties:
                                                propagationMethod:
                                                  description: PropagationMethod represents
                                                    how the public key is injected
                                                    into the vm guest.
                                                  properties:
                                                    configDrive:
                                                      description: |-
                                                        ConfigDrivePropagation means that the ssh public keys are injected
                                                        into the VM using metadata using the configDrive cloud-init provider
                                                      type: object
                                                    noCloud:
                                                      description: |-
                                                        NoCloudPropagation means that the ssh public keys are injected
                                                        into the VM using metadata using the noCloud cloud-init provider
                                                      type: object
                                                    qemuGuestAgent:
                                                      description: |-
                                                        QemuGuestAgentAccessCredentailPropagation means ssh public keys are
                                                        dynamically injected into the vm at runtime via the qemu guest agent.
                                                        This feature requires the qemu guest agent to be running within the guest.
                                                      properties:
                                                        users:
                                                          description: |-
                                                            Users represents a list of guest users that should have the ssh public keys
                                                            added to their authorized_keys file.
                                                          items:
                                                            type: string
                                                          type: array
                                                          x-kubernetes-list-type: set
                                                      required:
                                                      - users
                                                      type: object
                                                  type: object
                                                source:
                                                  description: Source represents where
                                                    the public keys are pulled from
                                                  properties:
                                                    secret:
                                                      description: Secret means that
                                                        the access credential is pulled
                                                        from a kubernetes secret
                                                      properties:
                                                        secretName:
                                                          description: SecretName
                                                            represents the name of
                                                            the secret in the VMI's
                                                            namespace
                                                          type: string
                                                      required:
                                                      - secretName
                                                      type: object
                                                  type: object
                                              required:
                                              - propagationMethod
                                              - source
                                              type: object
                                            userPassword:
                                              description: |-
                                                UserPassword represents the source and method for applying a guest user's
                                                password
                                              properties:
                                                propagationMethod:
                                                  description: propagationMethod represents
                                                    how the user passwords are injected
                                                    into the vm guest.
                                                  properties:
                                                    qemuGuestAgent:
                                                      description: |-
                                                        QemuGuestAgentAccessCredentailPropagation means passwords are
                                                        dynamically injected into the vm at runtime via the qemu guest agent.
                                                        This feature requires the qemu guest agent to be running within the guest.
                                                      type: object
                                                  type: object
                                                source:
                                                  description: Source represents where
                                                    the user passwords are pulled
                                                    from
                                                  properties:
                                                    secret:
                                                      description: Secret means that
                                                        the access credential is pulled
                                                        from a kubernetes secret
                                                      properties:
                                                        secretName:
                                                          description: SecretName
                                                            represents the name of
                                                            the secret in the VMI's
                                                            namespace
                                                          type: string
                                                      required:
                                                      - secretName
                                                      type: object
                                                  type: object
                                              required:
                                              - propagationMethod
                                              - source
                                              type: object
                                          type: object
                                        type: array
                                        x-kubernetes-list-type: atomic
                                      affinity:
                                        description: If affinity is specifies, obey
                                          all the affinity rules
                                        properties:
                                          nodeAffinity:
                                            description: Describes node affinity scheduling
                                              rules for the pod.
                                            properties:
                                              preferredDuringSchedulingIgnoredDuringExecution:
                                                description: |-
                                                  The scheduler will prefer to schedule pods to nodes that satisfy
                                                  the affinity expressions specified by this field, but it may choose
                                                  a node that violates one or more of the expressions. The node that is
                                                  most preferred is the one with the greatest sum of weights, i.e.
                                                  for each node that meets all of the scheduling requirements (resource
                                                  request, requiredDuringScheduling affinity expressions, etc.),
                                                  compute a sum by iterating through the elements of this field and adding
                                                  "weight" to the sum if the node matches the corresponding matchExpressions; the
                                                  node(s) with the highest sum are the most preferred.
                                                items:
                                                  description: |-
                                                    An empty preferred scheduling term matches all objects with implicit weight 0
                                                    (i.e. it's a no-op). A null preferred scheduling term matches no objects (i.e. is also a no-op).
                                                  properties:
                                                    preference:
                                                      description: A node selector
                                                        term, associated with the
                                                        corresponding weight.
                                                      properties:
                                                        matchExpressions:
                                                          description: A list of node
                                                            selector requirements
                                                            by node's labels.
                                                          items:
                                                            description: |-
                                                              A node selector requirement is a selector that contains values, a key, and an operator
                                                              that relates the key and values.
                                                            properties:
                                                              key:
                                                                description: The label
                                                                  key that the selector
                                                                  applies to.
                                                                type: string
                                                              operator:
                                                                description: |-
                                                                  Represents a key's relationship to a set of values.
                                                                  Valid operators are In, NotIn, Exists, DoesNotExist. Gt, and Lt.
                                                                type: string
                                                              values:
                                                                description: |-
                                                                  An array of string values. If the operator is In or NotIn,
                                                                  the values array must be non-empty. If the operator is Exists or DoesNotExist,
                                                                  the values array must be empty. If the operator is Gt or Lt, the values
                                                                  array must have a single element, which will be interpreted as an integer.
                                                                  This array is replaced during a strategic merge patch.
                                                                items:
                                                                  type: string
                                                                type: array
                                                                x-kubernetes-list-type: atomic
                                                            required:
                                                            - key
                                                            - operator
                                                            type: object
                                                          type: array
                                                          x-kubernetes-list-type: atomic
                                                        matchFields:
                                                          description: A list of node
                                                            selector requirements
                                                            by node's fields.
                                                          items:
                                                            description: |-
                                                              A node selector requirement is a selector that contains values, a key, and an operator
                                                              that relates the key and values.
                                                            properties:
                                                              key:
                                                                description: The label
                                                                  key that the selector
                                                                  applies to.
                                                                type: string
                                                              operator:
                                                                description: |-
                                                                  Represents a key's relationship to a set of values.
                                                                  Valid operators are In, NotIn, Exists, DoesNotExist. Gt, and Lt.
                                                                type: string
                                                              values:
                                                                description: |-
                                                                  An array of string values. If the operator is In or NotIn,
                                                                  the values array must be non-empty. If the operator is Exists or DoesNotExist,
                                                                  the values array must be empty. If the operator is Gt or Lt, the values
                                                                  array must have a single element, which will be interpreted as an integer.
                                                                  This array is replaced during a strategic merge patch.
                                                                items:
                                                                  type: string
                                                                type: array
                                                                x-kubernetes-list-type: atomic
                                                            required:
                                                            - key
                                                            - operator
                                                            type: object
                                                          type: array
                                                          x-kubernetes-list-type: atomic
                                                      type: object
                                                      x-kubernetes-map-type: atomic
                                                    weight:
                                                      description: Weight associated
                                                        with matching the corresponding
                                                        nodeSelectorTerm, in the range
                                                        1-100.
                                                      format: int32
                                                      type: integer
                                                  required:
                                                  - preference
                                                  - weight
                                                  type: object
                                                type: array
                                                x-kubernetes-list-type: atomic
                                              requiredDuringSchedulingIgnoredDuringExecution:
                                                description: |-
                                                  If the affinity requirements specified by this field are not met at
                                                  scheduling time, the pod will not be scheduled onto the node.
                                                  If the affinity requirements specified by this field cease to be met
                                                  at some point during pod execution (e.g. due to an update), the system
                                                  may or may not try to eventually evict the pod from its node.
                                                properties:
                                                  nodeSelectorTerms:
                                                    description: Required. A list
                                                      of node selector terms. The
                                                      terms are ORed.
                                                    items:
                                                      description: |-
                                                        A null or empty node selector term matches no objects. The requirements of
                                                        them are ANDed.
                                                        The TopologySelectorTerm type implements a subset of the NodeSelectorTerm.
                                                      properties:
                                                        matchExpressions:
                                                          description: A list of node
                                                            selector requirements
                                                            by node's labels.
                                                          items:
                                                            description: |-
                                                              A node selector requirement is a selector that contains values, a key, and an operator
                                                              that relates the key and values.
                                                            properties:
                                                              key:
                                                                description: The label
                                                                  key that the selector
                                                                  applies to.
                                                                type: string
                                                              operator:
                                                                description: |-
                                                                  Represents a key's relationship to a set of values.
                                                                  Valid operators are In, NotIn, Exists, DoesNotExist. Gt, and Lt.
                                                                type: string
                                                              values:
                                                                description: |-
                                                                  An array of string values. If the operator is In or NotIn,
                                                                  the values array must be non-empty. If the operator is Exists or DoesNotExist,
                                                                  the values array must be empty. If the operator is Gt or Lt, the values
                                                                  array must have a single element, which will be interpreted as an integer.
                                                                  This array is replaced during a strategic merge patch.
                                                                items:
                                                                  type: string
                                                                type: array
                                                                x-kubernetes-list-type: atomic
                                                            required:
                                                            - key
                                                            - operator
                                                            type: object
                                                          type: array
                                                          x-kubernetes-list-type: atomic
                                                        matchFields:
                                                          description: A list of node
                                                            selector requirements
                                                            by node's fields.
                                                          items:
                                                            description: |-
                                                              A node selector requirement is a selector that contains values, a key, and an operator
                                                              that relates the key and values.
                                                            properties:
                                                              key:
                                                                description: The label
                                                                  key that the selector
                                                                  applies to.
                                                                type: string
                                                              operator:
                                                                description: |-
                                                                  Represents a key's relationship to a set of values.
                                                                  Valid operators are In, NotIn, Exists, DoesNotExist. Gt, and Lt.
                                                                type: string
                                                              values:
                                                                description: |-
                                                                  An array of string values. If the operator is In or NotIn,
                                                                  the values array must be non-empty. If the operator is Exists or DoesNotExist,
                                                                  the values array must be empty. If the operator is Gt or Lt, the values
                                                                  array must have a single element, which will be interpreted as an integer.
                                                                  This array is replaced during a strategic merge patch.
                                                                items:
                                                                  type: string
                                                                type: array
                                                                x-kubernetes-list-type: atomic
                                                            required:
                                                            - key
                                                            - operator
                                                            type: object
                                                          type: array
                                                          x-kubernetes-list-type: atomic
                                                      type: object
                                                      x-kubernetes-map-type: atomic
                                                    type: array
                                                    x-kubernetes-list-type: atomic
                                                required:
                                                - nodeSelectorTerms
                                                type: object
                                                x-kubernetes-map-type: atomic
                                            type: object
                                          podAffinity:
                                            description: Describes pod affinity scheduling
                                              rules (e.g. co-locate this pod in the
                                              same node, zone, etc. as some other
                                              pod(s)).
                                            properties:
                                              preferredDuringSchedulingIgnoredDuringExecution:
                                                description: |-
                                                  The scheduler will prefer to schedule pods to nodes that satisfy
                                                  the affinity expressions specified by this field, but it may choose
                                                  a node that violates one or more of the expressions. The node that is
                                                  most preferred is the one with the greatest sum of weights, i.e.
                                                  for each node that meets all of the scheduling requirements (resource
                                                  request, requiredDuringScheduling affinity expressions, etc.),
                                                  compute a sum by iterating through the elements of this field and adding
                                                  "weight" to the sum if the node has pods which matches the corresponding podAffinityTerm; the
                                                  node(s) with the highest sum are the most preferred.
                                                items:
                                                  description: The weights of all
                                                    of the matched WeightedPodAffinityTerm
                                                    fields are added per-node to find
                                                    the most preferred node(s)
                                                  properties:
                                                    podAffinityTerm:
                                                      description: Required. A pod
                                                        affinity term, associated
                                                        with the corresponding weight.
                                                      properties:
                                                        labelSelector:
<<<<<<< HEAD
                                                          description: A label query
                                                            over a set of resources,
                                                            in this case pods. If
                                                            it's null, this PodAffinityTerm
                                                            matches with no Pods.
=======
                                                          description: |-
                                                            A label query over a set of resources, in this case pods.
                                                            If it's null, this PodAffinityTerm matches with no Pods.
>>>>>>> 1cb01012
                                                          properties:
                                                            matchExpressions:
                                                              description: matchExpressions
                                                                is a list of label
                                                                selector requirements.
                                                                The requirements are
                                                                ANDed.
                                                              items:
                                                                description: |-
                                                                  A label selector requirement is a selector that contains values, a key, and an operator that
                                                                  relates the key and values.
                                                                properties:
                                                                  key:
                                                                    description: key
                                                                      is the label
                                                                      key that the
                                                                      selector applies
                                                                      to.
                                                                    type: string
                                                                  operator:
                                                                    description: |-
                                                                      operator represents a key's relationship to a set of values.
                                                                      Valid operators are In, NotIn, Exists and DoesNotExist.
                                                                    type: string
                                                                  values:
                                                                    description: |-
                                                                      values is an array of string values. If the operator is In or NotIn,
                                                                      the values array must be non-empty. If the operator is Exists or DoesNotExist,
                                                                      the values array must be empty. This array is replaced during a strategic
                                                                      merge patch.
                                                                    items:
                                                                      type: string
                                                                    type: array
                                                                    x-kubernetes-list-type: atomic
                                                                required:
                                                                - key
                                                                - operator
                                                                type: object
                                                              type: array
                                                              x-kubernetes-list-type: atomic
                                                            matchLabels:
                                                              additionalProperties:
                                                                type: string
                                                              description: |-
                                                                matchLabels is a map of {key,value} pairs. A single {key,value} in the matchLabels
                                                                map is equivalent to an element of matchExpressions, whose key field is "key", the
                                                                operator is "In", and the values array contains only "value". The requirements are ANDed.
                                                              type: object
                                                          type: object
<<<<<<< HEAD
                                                        matchLabelKeys:
                                                          description: MatchLabelKeys
                                                            is a set of pod label
                                                            keys to select which pods
                                                            will be taken into consideration.
                                                            The keys are used to lookup
                                                            values from the incoming
                                                            pod labels, those key-value
                                                            labels are merged with
                                                            `LabelSelector` as `key
                                                            in (value)` to select
                                                            the group of existing
                                                            pods which pods will be
                                                            taken into consideration
                                                            for the incoming pod's
                                                            pod (anti) affinity. Keys
                                                            that don't exist in the
                                                            incoming pod labels will
                                                            be ignored. The default
                                                            value is empty. The same
                                                            key is forbidden to exist
                                                            in both MatchLabelKeys
                                                            and LabelSelector. Also,
                                                            MatchLabelKeys cannot
                                                            be set when LabelSelector
                                                            isn't set. This is an
                                                            alpha field and requires
                                                            enabling MatchLabelKeysInPodAffinity
                                                            feature gate.
=======
                                                          x-kubernetes-map-type: atomic
                                                        matchLabelKeys:
                                                          description: |-
                                                            MatchLabelKeys is a set of pod label keys to select which pods will
                                                            be taken into consideration. The keys are used to lookup values from the
                                                            incoming pod labels, those key-value labels are merged with `labelSelector` as `key in (value)`
                                                            to select the group of existing pods which pods will be taken into consideration
                                                            for the incoming pod's pod (anti) affinity. Keys that don't exist in the incoming
                                                            pod labels will be ignored. The default value is empty.
                                                            The same key is forbidden to exist in both matchLabelKeys and labelSelector.
                                                            Also, matchLabelKeys cannot be set when labelSelector isn't set.
                                                            This is an alpha field and requires enabling MatchLabelKeysInPodAffinity feature gate.
>>>>>>> 1cb01012
                                                          items:
                                                            type: string
                                                          type: array
                                                          x-kubernetes-list-type: atomic
                                                        mismatchLabelKeys:
<<<<<<< HEAD
                                                          description: MismatchLabelKeys
                                                            is a set of pod label
                                                            keys to select which pods
                                                            will be taken into consideration.
                                                            The keys are used to lookup
                                                            values from the incoming
                                                            pod labels, those key-value
                                                            labels are merged with
                                                            `LabelSelector` as `key
                                                            notin (value)` to select
                                                            the group of existing
                                                            pods which pods will be
                                                            taken into consideration
                                                            for the incoming pod's
                                                            pod (anti) affinity. Keys
                                                            that don't exist in the
                                                            incoming pod labels will
                                                            be ignored. The default
                                                            value is empty. The same
                                                            key is forbidden to exist
                                                            in both MismatchLabelKeys
                                                            and LabelSelector. Also,
                                                            MismatchLabelKeys cannot
                                                            be set when LabelSelector
                                                            isn't set. This is an
                                                            alpha field and requires
                                                            enabling MatchLabelKeysInPodAffinity
                                                            feature gate.
=======
                                                          description: |-
                                                            MismatchLabelKeys is a set of pod label keys to select which pods will
                                                            be taken into consideration. The keys are used to lookup values from the
                                                            incoming pod labels, those key-value labels are merged with `labelSelector` as `key notin (value)`
                                                            to select the group of existing pods which pods will be taken into consideration
                                                            for the incoming pod's pod (anti) affinity. Keys that don't exist in the incoming
                                                            pod labels will be ignored. The default value is empty.
                                                            The same key is forbidden to exist in both mismatchLabelKeys and labelSelector.
                                                            Also, mismatchLabelKeys cannot be set when labelSelector isn't set.
                                                            This is an alpha field and requires enabling MatchLabelKeysInPodAffinity feature gate.
>>>>>>> 1cb01012
                                                          items:
                                                            type: string
                                                          type: array
                                                          x-kubernetes-list-type: atomic
                                                        namespaceSelector:
                                                          description: |-
                                                            A label query over the set of namespaces that the term applies to.
                                                            The term is applied to the union of the namespaces selected by this field
                                                            and the ones listed in the namespaces field.
                                                            null selector and null or empty namespaces list means "this pod's namespace".
                                                            An empty selector ({}) matches all namespaces.
                                                          properties:
                                                            matchExpressions:
                                                              description: matchExpressions
                                                                is a list of label
                                                                selector requirements.
                                                                The requirements are
                                                                ANDed.
                                                              items:
                                                                description: |-
                                                                  A label selector requirement is a selector that contains values, a key, and an operator that
                                                                  relates the key and values.
                                                                properties:
                                                                  key:
                                                                    description: key
                                                                      is the label
                                                                      key that the
                                                                      selector applies
                                                                      to.
                                                                    type: string
                                                                  operator:
                                                                    description: |-
                                                                      operator represents a key's relationship to a set of values.
                                                                      Valid operators are In, NotIn, Exists and DoesNotExist.
                                                                    type: string
                                                                  values:
                                                                    description: |-
                                                                      values is an array of string values. If the operator is In or NotIn,
                                                                      the values array must be non-empty. If the operator is Exists or DoesNotExist,
                                                                      the values array must be empty. This array is replaced during a strategic
                                                                      merge patch.
                                                                    items:
                                                                      type: string
                                                                    type: array
                                                                    x-kubernetes-list-type: atomic
                                                                required:
                                                                - key
                                                                - operator
                                                                type: object
                                                              type: array
                                                              x-kubernetes-list-type: atomic
                                                            matchLabels:
                                                              additionalProperties:
                                                                type: string
                                                              description: |-
                                                                matchLabels is a map of {key,value} pairs. A single {key,value} in the matchLabels
                                                                map is equivalent to an element of matchExpressions, whose key field is "key", the
                                                                operator is "In", and the values array contains only "value". The requirements are ANDed.
                                                              type: object
                                                          type: object
                                                          x-kubernetes-map-type: atomic
                                                        namespaces:
                                                          description: |-
                                                            namespaces specifies a static list of namespace names that the term applies to.
                                                            The term is applied to the union of the namespaces listed in this field
                                                            and the ones selected by namespaceSelector.
                                                            null or empty namespaces list and null namespaceSelector means "this pod's namespace".
                                                          items:
                                                            type: string
                                                          type: array
                                                          x-kubernetes-list-type: atomic
                                                        topologyKey:
                                                          description: |-
                                                            This pod should be co-located (affinity) or not co-located (anti-affinity) with the pods matching
                                                            the labelSelector in the specified namespaces, where co-located is defined as running on a node
                                                            whose value of the label with key topologyKey matches that of any node on which any of the
                                                            selected pods is running.
                                                            Empty topologyKey is not allowed.
                                                          type: string
                                                      required:
                                                      - topologyKey
                                                      type: object
                                                    weight:
                                                      description: |-
                                                        weight associated with matching the corresponding podAffinityTerm,
                                                        in the range 1-100.
                                                      format: int32
                                                      type: integer
                                                  required:
                                                  - podAffinityTerm
                                                  - weight
                                                  type: object
                                                type: array
                                                x-kubernetes-list-type: atomic
                                              requiredDuringSchedulingIgnoredDuringExecution:
                                                description: |-
                                                  If the affinity requirements specified by this field are not met at
                                                  scheduling time, the pod will not be scheduled onto the node.
                                                  If the affinity requirements specified by this field cease to be met
                                                  at some point during pod execution (e.g. due to a pod label update), the
                                                  system may or may not try to eventually evict the pod from its node.
                                                  When there are multiple elements, the lists of nodes corresponding to each
                                                  podAffinityTerm are intersected, i.e. all terms must be satisfied.
                                                items:
                                                  description: |-
                                                    Defines a set of pods (namely those matching the labelSelector
                                                    relative to the given namespace(s)) that this pod should be
                                                    co-located (affinity) or not co-located (anti-affinity) with,
                                                    where co-located is defined as running on a node whose value of
                                                    the label with key <topologyKey> matches that of any node on which
                                                    a pod of the set of pods is running
                                                  properties:
                                                    labelSelector:
<<<<<<< HEAD
                                                      description: A label query over
                                                        a set of resources, in this
                                                        case pods. If it's null, this
                                                        PodAffinityTerm matches with
                                                        no Pods.
=======
                                                      description: |-
                                                        A label query over a set of resources, in this case pods.
                                                        If it's null, this PodAffinityTerm matches with no Pods.
>>>>>>> 1cb01012
                                                      properties:
                                                        matchExpressions:
                                                          description: matchExpressions
                                                            is a list of label selector
                                                            requirements. The requirements
                                                            are ANDed.
                                                          items:
                                                            description: |-
                                                              A label selector requirement is a selector that contains values, a key, and an operator that
                                                              relates the key and values.
                                                            properties:
                                                              key:
                                                                description: key is
                                                                  the label key that
                                                                  the selector applies
                                                                  to.
                                                                type: string
                                                              operator:
                                                                description: |-
                                                                  operator represents a key's relationship to a set of values.
                                                                  Valid operators are In, NotIn, Exists and DoesNotExist.
                                                                type: string
                                                              values:
                                                                description: |-
                                                                  values is an array of string values. If the operator is In or NotIn,
                                                                  the values array must be non-empty. If the operator is Exists or DoesNotExist,
                                                                  the values array must be empty. This array is replaced during a strategic
                                                                  merge patch.
                                                                items:
                                                                  type: string
                                                                type: array
                                                                x-kubernetes-list-type: atomic
                                                            required:
                                                            - key
                                                            - operator
                                                            type: object
                                                          type: array
                                                          x-kubernetes-list-type: atomic
                                                        matchLabels:
                                                          additionalProperties:
                                                            type: string
                                                          description: |-
                                                            matchLabels is a map of {key,value} pairs. A single {key,value} in the matchLabels
                                                            map is equivalent to an element of matchExpressions, whose key field is "key", the
                                                            operator is "In", and the values array contains only "value". The requirements are ANDed.
                                                          type: object
                                                      type: object
<<<<<<< HEAD
                                                    matchLabelKeys:
                                                      description: MatchLabelKeys
                                                        is a set of pod label keys
                                                        to select which pods will
                                                        be taken into consideration.
                                                        The keys are used to lookup
                                                        values from the incoming pod
                                                        labels, those key-value labels
                                                        are merged with `LabelSelector`
                                                        as `key in (value)` to select
                                                        the group of existing pods
                                                        which pods will be taken into
                                                        consideration for the incoming
                                                        pod's pod (anti) affinity.
                                                        Keys that don't exist in the
                                                        incoming pod labels will be
                                                        ignored. The default value
                                                        is empty. The same key is
                                                        forbidden to exist in both
                                                        MatchLabelKeys and LabelSelector.
                                                        Also, MatchLabelKeys cannot
                                                        be set when LabelSelector
                                                        isn't set. This is an alpha
                                                        field and requires enabling
                                                        MatchLabelKeysInPodAffinity
                                                        feature gate.
=======
                                                      x-kubernetes-map-type: atomic
                                                    matchLabelKeys:
                                                      description: |-
                                                        MatchLabelKeys is a set of pod label keys to select which pods will
                                                        be taken into consideration. The keys are used to lookup values from the
                                                        incoming pod labels, those key-value labels are merged with `labelSelector` as `key in (value)`
                                                        to select the group of existing pods which pods will be taken into consideration
                                                        for the incoming pod's pod (anti) affinity. Keys that don't exist in the incoming
                                                        pod labels will be ignored. The default value is empty.
                                                        The same key is forbidden to exist in both matchLabelKeys and labelSelector.
                                                        Also, matchLabelKeys cannot be set when labelSelector isn't set.
                                                        This is an alpha field and requires enabling MatchLabelKeysInPodAffinity feature gate.
>>>>>>> 1cb01012
                                                      items:
                                                        type: string
                                                      type: array
                                                      x-kubernetes-list-type: atomic
                                                    mismatchLabelKeys:
<<<<<<< HEAD
                                                      description: MismatchLabelKeys
                                                        is a set of pod label keys
                                                        to select which pods will
                                                        be taken into consideration.
                                                        The keys are used to lookup
                                                        values from the incoming pod
                                                        labels, those key-value labels
                                                        are merged with `LabelSelector`
                                                        as `key notin (value)` to
                                                        select the group of existing
                                                        pods which pods will be taken
                                                        into consideration for the
                                                        incoming pod's pod (anti)
                                                        affinity. Keys that don't
                                                        exist in the incoming pod
                                                        labels will be ignored. The
                                                        default value is empty. The
                                                        same key is forbidden to exist
                                                        in both MismatchLabelKeys
                                                        and LabelSelector. Also, MismatchLabelKeys
                                                        cannot be set when LabelSelector
                                                        isn't set. This is an alpha
                                                        field and requires enabling
                                                        MatchLabelKeysInPodAffinity
                                                        feature gate.
=======
                                                      description: |-
                                                        MismatchLabelKeys is a set of pod label keys to select which pods will
                                                        be taken into consideration. The keys are used to lookup values from the
                                                        incoming pod labels, those key-value labels are merged with `labelSelector` as `key notin (value)`
                                                        to select the group of existing pods which pods will be taken into consideration
                                                        for the incoming pod's pod (anti) affinity. Keys that don't exist in the incoming
                                                        pod labels will be ignored. The default value is empty.
                                                        The same key is forbidden to exist in both mismatchLabelKeys and labelSelector.
                                                        Also, mismatchLabelKeys cannot be set when labelSelector isn't set.
                                                        This is an alpha field and requires enabling MatchLabelKeysInPodAffinity feature gate.
>>>>>>> 1cb01012
                                                      items:
                                                        type: string
                                                      type: array
                                                      x-kubernetes-list-type: atomic
                                                    namespaceSelector:
                                                      description: |-
                                                        A label query over the set of namespaces that the term applies to.
                                                        The term is applied to the union of the namespaces selected by this field
                                                        and the ones listed in the namespaces field.
                                                        null selector and null or empty namespaces list means "this pod's namespace".
                                                        An empty selector ({}) matches all namespaces.
                                                      properties:
                                                        matchExpressions:
                                                          description: matchExpressions
                                                            is a list of label selector
                                                            requirements. The requirements
                                                            are ANDed.
                                                          items:
                                                            description: |-
                                                              A label selector requirement is a selector that contains values, a key, and an operator that
                                                              relates the key and values.
                                                            properties:
                                                              key:
                                                                description: key is
                                                                  the label key that
                                                                  the selector applies
                                                                  to.
                                                                type: string
                                                              operator:
                                                                description: |-
                                                                  operator represents a key's relationship to a set of values.
                                                                  Valid operators are In, NotIn, Exists and DoesNotExist.
                                                                type: string
                                                              values:
                                                                description: |-
                                                                  values is an array of string values. If the operator is In or NotIn,
                                                                  the values array must be non-empty. If the operator is Exists or DoesNotExist,
                                                                  the values array must be empty. This array is replaced during a strategic
                                                                  merge patch.
                                                                items:
                                                                  type: string
                                                                type: array
                                                                x-kubernetes-list-type: atomic
                                                            required:
                                                            - key
                                                            - operator
                                                            type: object
                                                          type: array
                                                          x-kubernetes-list-type: atomic
                                                        matchLabels:
                                                          additionalProperties:
                                                            type: string
                                                          description: |-
                                                            matchLabels is a map of {key,value} pairs. A single {key,value} in the matchLabels
                                                            map is equivalent to an element of matchExpressions, whose key field is "key", the
                                                            operator is "In", and the values array contains only "value". The requirements are ANDed.
                                                          type: object
                                                      type: object
                                                      x-kubernetes-map-type: atomic
                                                    namespaces:
                                                      description: |-
                                                        namespaces specifies a static list of namespace names that the term applies to.
                                                        The term is applied to the union of the namespaces listed in this field
                                                        and the ones selected by namespaceSelector.
                                                        null or empty namespaces list and null namespaceSelector means "this pod's namespace".
                                                      items:
                                                        type: string
                                                      type: array
                                                      x-kubernetes-list-type: atomic
                                                    topologyKey:
                                                      description: |-
                                                        This pod should be co-located (affinity) or not co-located (anti-affinity) with the pods matching
                                                        the labelSelector in the specified namespaces, where co-located is defined as running on a node
                                                        whose value of the label with key topologyKey matches that of any node on which any of the
                                                        selected pods is running.
                                                        Empty topologyKey is not allowed.
                                                      type: string
                                                  required:
                                                  - topologyKey
                                                  type: object
                                                type: array
                                                x-kubernetes-list-type: atomic
                                            type: object
                                          podAntiAffinity:
                                            description: Describes pod anti-affinity
                                              scheduling rules (e.g. avoid putting
                                              this pod in the same node, zone, etc.
                                              as some other pod(s)).
                                            properties:
                                              preferredDuringSchedulingIgnoredDuringExecution:
                                                description: |-
                                                  The scheduler will prefer to schedule pods to nodes that satisfy
                                                  the anti-affinity expressions specified by this field, but it may choose
                                                  a node that violates one or more of the expressions. The node that is
                                                  most preferred is the one with the greatest sum of weights, i.e.
                                                  for each node that meets all of the scheduling requirements (resource
                                                  request, requiredDuringScheduling anti-affinity expressions, etc.),
                                                  compute a sum by iterating through the elements of this field and adding
                                                  "weight" to the sum if the node has pods which matches the corresponding podAffinityTerm; the
                                                  node(s) with the highest sum are the most preferred.
                                                items:
                                                  description: The weights of all
                                                    of the matched WeightedPodAffinityTerm
                                                    fields are added per-node to find
                                                    the most preferred node(s)
                                                  properties:
                                                    podAffinityTerm:
                                                      description: Required. A pod
                                                        affinity term, associated
                                                        with the corresponding weight.
                                                      properties:
                                                        labelSelector:
<<<<<<< HEAD
                                                          description: A label query
                                                            over a set of resources,
                                                            in this case pods. If
                                                            it's null, this PodAffinityTerm
                                                            matches with no Pods.
=======
                                                          description: |-
                                                            A label query over a set of resources, in this case pods.
                                                            If it's null, this PodAffinityTerm matches with no Pods.
>>>>>>> 1cb01012
                                                          properties:
                                                            matchExpressions:
                                                              description: matchExpressions
                                                                is a list of label
                                                                selector requirements.
                                                                The requirements are
                                                                ANDed.
                                                              items:
                                                                description: |-
                                                                  A label selector requirement is a selector that contains values, a key, and an operator that
                                                                  relates the key and values.
                                                                properties:
                                                                  key:
                                                                    description: key
                                                                      is the label
                                                                      key that the
                                                                      selector applies
                                                                      to.
                                                                    type: string
                                                                  operator:
                                                                    description: |-
                                                                      operator represents a key's relationship to a set of values.
                                                                      Valid operators are In, NotIn, Exists and DoesNotExist.
                                                                    type: string
                                                                  values:
                                                                    description: |-
                                                                      values is an array of string values. If the operator is In or NotIn,
                                                                      the values array must be non-empty. If the operator is Exists or DoesNotExist,
                                                                      the values array must be empty. This array is replaced during a strategic
                                                                      merge patch.
                                                                    items:
                                                                      type: string
                                                                    type: array
                                                                    x-kubernetes-list-type: atomic
                                                                required:
                                                                - key
                                                                - operator
                                                                type: object
                                                              type: array
                                                              x-kubernetes-list-type: atomic
                                                            matchLabels:
                                                              additionalProperties:
                                                                type: string
                                                              description: |-
                                                                matchLabels is a map of {key,value} pairs. A single {key,value} in the matchLabels
                                                                map is equivalent to an element of matchExpressions, whose key field is "key", the
                                                                operator is "In", and the values array contains only "value". The requirements are ANDed.
                                                              type: object
                                                          type: object
<<<<<<< HEAD
                                                        matchLabelKeys:
                                                          description: MatchLabelKeys
                                                            is a set of pod label
                                                            keys to select which pods
                                                            will be taken into consideration.
                                                            The keys are used to lookup
                                                            values from the incoming
                                                            pod labels, those key-value
                                                            labels are merged with
                                                            `LabelSelector` as `key
                                                            in (value)` to select
                                                            the group of existing
                                                            pods which pods will be
                                                            taken into consideration
                                                            for the incoming pod's
                                                            pod (anti) affinity. Keys
                                                            that don't exist in the
                                                            incoming pod labels will
                                                            be ignored. The default
                                                            value is empty. The same
                                                            key is forbidden to exist
                                                            in both MatchLabelKeys
                                                            and LabelSelector. Also,
                                                            MatchLabelKeys cannot
                                                            be set when LabelSelector
                                                            isn't set. This is an
                                                            alpha field and requires
                                                            enabling MatchLabelKeysInPodAffinity
                                                            feature gate.
=======
                                                          x-kubernetes-map-type: atomic
                                                        matchLabelKeys:
                                                          description: |-
                                                            MatchLabelKeys is a set of pod label keys to select which pods will
                                                            be taken into consideration. The keys are used to lookup values from the
                                                            incoming pod labels, those key-value labels are merged with `labelSelector` as `key in (value)`
                                                            to select the group of existing pods which pods will be taken into consideration
                                                            for the incoming pod's pod (anti) affinity. Keys that don't exist in the incoming
                                                            pod labels will be ignored. The default value is empty.
                                                            The same key is forbidden to exist in both matchLabelKeys and labelSelector.
                                                            Also, matchLabelKeys cannot be set when labelSelector isn't set.
                                                            This is an alpha field and requires enabling MatchLabelKeysInPodAffinity feature gate.
>>>>>>> 1cb01012
                                                          items:
                                                            type: string
                                                          type: array
                                                          x-kubernetes-list-type: atomic
                                                        mismatchLabelKeys:
<<<<<<< HEAD
                                                          description: MismatchLabelKeys
                                                            is a set of pod label
                                                            keys to select which pods
                                                            will be taken into consideration.
                                                            The keys are used to lookup
                                                            values from the incoming
                                                            pod labels, those key-value
                                                            labels are merged with
                                                            `LabelSelector` as `key
                                                            notin (value)` to select
                                                            the group of existing
                                                            pods which pods will be
                                                            taken into consideration
                                                            for the incoming pod's
                                                            pod (anti) affinity. Keys
                                                            that don't exist in the
                                                            incoming pod labels will
                                                            be ignored. The default
                                                            value is empty. The same
                                                            key is forbidden to exist
                                                            in both MismatchLabelKeys
                                                            and LabelSelector. Also,
                                                            MismatchLabelKeys cannot
                                                            be set when LabelSelector
                                                            isn't set. This is an
                                                            alpha field and requires
                                                            enabling MatchLabelKeysInPodAffinity
                                                            feature gate.
=======
                                                          description: |-
                                                            MismatchLabelKeys is a set of pod label keys to select which pods will
                                                            be taken into consideration. The keys are used to lookup values from the
                                                            incoming pod labels, those key-value labels are merged with `labelSelector` as `key notin (value)`
                                                            to select the group of existing pods which pods will be taken into consideration
                                                            for the incoming pod's pod (anti) affinity. Keys that don't exist in the incoming
                                                            pod labels will be ignored. The default value is empty.
                                                            The same key is forbidden to exist in both mismatchLabelKeys and labelSelector.
                                                            Also, mismatchLabelKeys cannot be set when labelSelector isn't set.
                                                            This is an alpha field and requires enabling MatchLabelKeysInPodAffinity feature gate.
>>>>>>> 1cb01012
                                                          items:
                                                            type: string
                                                          type: array
                                                          x-kubernetes-list-type: atomic
                                                        namespaceSelector:
                                                          description: |-
                                                            A label query over the set of namespaces that the term applies to.
                                                            The term is applied to the union of the namespaces selected by this field
                                                            and the ones listed in the namespaces field.
                                                            null selector and null or empty namespaces list means "this pod's namespace".
                                                            An empty selector ({}) matches all namespaces.
                                                          properties:
                                                            matchExpressions:
                                                              description: matchExpressions
                                                                is a list of label
                                                                selector requirements.
                                                                The requirements are
                                                                ANDed.
                                                              items:
                                                                description: |-
                                                                  A label selector requirement is a selector that contains values, a key, and an operator that
                                                                  relates the key and values.
                                                                properties:
                                                                  key:
                                                                    description: key
                                                                      is the label
                                                                      key that the
                                                                      selector applies
                                                                      to.
                                                                    type: string
                                                                  operator:
                                                                    description: |-
                                                                      operator represents a key's relationship to a set of values.
                                                                      Valid operators are In, NotIn, Exists and DoesNotExist.
                                                                    type: string
                                                                  values:
                                                                    description: |-
                                                                      values is an array of string values. If the operator is In or NotIn,
                                                                      the values array must be non-empty. If the operator is Exists or DoesNotExist,
                                                                      the values array must be empty. This array is replaced during a strategic
                                                                      merge patch.
                                                                    items:
                                                                      type: string
                                                                    type: array
                                                                    x-kubernetes-list-type: atomic
                                                                required:
                                                                - key
                                                                - operator
                                                                type: object
                                                              type: array
                                                              x-kubernetes-list-type: atomic
                                                            matchLabels:
                                                              additionalProperties:
                                                                type: string
                                                              description: |-
                                                                matchLabels is a map of {key,value} pairs. A single {key,value} in the matchLabels
                                                                map is equivalent to an element of matchExpressions, whose key field is "key", the
                                                                operator is "In", and the values array contains only "value". The requirements are ANDed.
                                                              type: object
                                                          type: object
                                                          x-kubernetes-map-type: atomic
                                                        namespaces:
                                                          description: |-
                                                            namespaces specifies a static list of namespace names that the term applies to.
                                                            The term is applied to the union of the namespaces listed in this field
                                                            and the ones selected by namespaceSelector.
                                                            null or empty namespaces list and null namespaceSelector means "this pod's namespace".
                                                          items:
                                                            type: string
                                                          type: array
                                                          x-kubernetes-list-type: atomic
                                                        topologyKey:
                                                          description: |-
                                                            This pod should be co-located (affinity) or not co-located (anti-affinity) with the pods matching
                                                            the labelSelector in the specified namespaces, where co-located is defined as running on a node
                                                            whose value of the label with key topologyKey matches that of any node on which any of the
                                                            selected pods is running.
                                                            Empty topologyKey is not allowed.
                                                          type: string
                                                      required:
                                                      - topologyKey
                                                      type: object
                                                    weight:
                                                      description: |-
                                                        weight associated with matching the corresponding podAffinityTerm,
                                                        in the range 1-100.
                                                      format: int32
                                                      type: integer
                                                  required:
                                                  - podAffinityTerm
                                                  - weight
                                                  type: object
                                                type: array
                                                x-kubernetes-list-type: atomic
                                              requiredDuringSchedulingIgnoredDuringExecution:
                                                description: |-
                                                  If the anti-affinity requirements specified by this field are not met at
                                                  scheduling time, the pod will not be scheduled onto the node.
                                                  If the anti-affinity requirements specified by this field cease to be met
                                                  at some point during pod execution (e.g. due to a pod label update), the
                                                  system may or may not try to eventually evict the pod from its node.
                                                  When there are multiple elements, the lists of nodes corresponding to each
                                                  podAffinityTerm are intersected, i.e. all terms must be satisfied.
                                                items:
                                                  description: |-
                                                    Defines a set of pods (namely those matching the labelSelector
                                                    relative to the given namespace(s)) that this pod should be
                                                    co-located (affinity) or not co-located (anti-affinity) with,
                                                    where co-located is defined as running on a node whose value of
                                                    the label with key <topologyKey> matches that of any node on which
                                                    a pod of the set of pods is running
                                                  properties:
                                                    labelSelector:
<<<<<<< HEAD
                                                      description: A label query over
                                                        a set of resources, in this
                                                        case pods. If it's null, this
                                                        PodAffinityTerm matches with
                                                        no Pods.
=======
                                                      description: |-
                                                        A label query over a set of resources, in this case pods.
                                                        If it's null, this PodAffinityTerm matches with no Pods.
>>>>>>> 1cb01012
                                                      properties:
                                                        matchExpressions:
                                                          description: matchExpressions
                                                            is a list of label selector
                                                            requirements. The requirements
                                                            are ANDed.
                                                          items:
                                                            description: |-
                                                              A label selector requirement is a selector that contains values, a key, and an operator that
                                                              relates the key and values.
                                                            properties:
                                                              key:
                                                                description: key is
                                                                  the label key that
                                                                  the selector applies
                                                                  to.
                                                                type: string
                                                              operator:
                                                                description: |-
                                                                  operator represents a key's relationship to a set of values.
                                                                  Valid operators are In, NotIn, Exists and DoesNotExist.
                                                                type: string
                                                              values:
                                                                description: |-
                                                                  values is an array of string values. If the operator is In or NotIn,
                                                                  the values array must be non-empty. If the operator is Exists or DoesNotExist,
                                                                  the values array must be empty. This array is replaced during a strategic
                                                                  merge patch.
                                                                items:
                                                                  type: string
                                                                type: array
                                                                x-kubernetes-list-type: atomic
                                                            required:
                                                            - key
                                                            - operator
                                                            type: object
                                                          type: array
                                                          x-kubernetes-list-type: atomic
                                                        matchLabels:
                                                          additionalProperties:
                                                            type: string
                                                          description: |-
                                                            matchLabels is a map of {key,value} pairs. A single {key,value} in the matchLabels
                                                            map is equivalent to an element of matchExpressions, whose key field is "key", the
                                                            operator is "In", and the values array contains only "value". The requirements are ANDed.
                                                          type: object
                                                      type: object
<<<<<<< HEAD
                                                    matchLabelKeys:
                                                      description: MatchLabelKeys
                                                        is a set of pod label keys
                                                        to select which pods will
                                                        be taken into consideration.
                                                        The keys are used to lookup
                                                        values from the incoming pod
                                                        labels, those key-value labels
                                                        are merged with `LabelSelector`
                                                        as `key in (value)` to select
                                                        the group of existing pods
                                                        which pods will be taken into
                                                        consideration for the incoming
                                                        pod's pod (anti) affinity.
                                                        Keys that don't exist in the
                                                        incoming pod labels will be
                                                        ignored. The default value
                                                        is empty. The same key is
                                                        forbidden to exist in both
                                                        MatchLabelKeys and LabelSelector.
                                                        Also, MatchLabelKeys cannot
                                                        be set when LabelSelector
                                                        isn't set. This is an alpha
                                                        field and requires enabling
                                                        MatchLabelKeysInPodAffinity
                                                        feature gate.
=======
                                                      x-kubernetes-map-type: atomic
                                                    matchLabelKeys:
                                                      description: |-
                                                        MatchLabelKeys is a set of pod label keys to select which pods will
                                                        be taken into consideration. The keys are used to lookup values from the
                                                        incoming pod labels, those key-value labels are merged with `labelSelector` as `key in (value)`
                                                        to select the group of existing pods which pods will be taken into consideration
                                                        for the incoming pod's pod (anti) affinity. Keys that don't exist in the incoming
                                                        pod labels will be ignored. The default value is empty.
                                                        The same key is forbidden to exist in both matchLabelKeys and labelSelector.
                                                        Also, matchLabelKeys cannot be set when labelSelector isn't set.
                                                        This is an alpha field and requires enabling MatchLabelKeysInPodAffinity feature gate.
>>>>>>> 1cb01012
                                                      items:
                                                        type: string
                                                      type: array
                                                      x-kubernetes-list-type: atomic
                                                    mismatchLabelKeys:
<<<<<<< HEAD
                                                      description: MismatchLabelKeys
                                                        is a set of pod label keys
                                                        to select which pods will
                                                        be taken into consideration.
                                                        The keys are used to lookup
                                                        values from the incoming pod
                                                        labels, those key-value labels
                                                        are merged with `LabelSelector`
                                                        as `key notin (value)` to
                                                        select the group of existing
                                                        pods which pods will be taken
                                                        into consideration for the
                                                        incoming pod's pod (anti)
                                                        affinity. Keys that don't
                                                        exist in the incoming pod
                                                        labels will be ignored. The
                                                        default value is empty. The
                                                        same key is forbidden to exist
                                                        in both MismatchLabelKeys
                                                        and LabelSelector. Also, MismatchLabelKeys
                                                        cannot be set when LabelSelector
                                                        isn't set. This is an alpha
                                                        field and requires enabling
                                                        MatchLabelKeysInPodAffinity
                                                        feature gate.
=======
                                                      description: |-
                                                        MismatchLabelKeys is a set of pod label keys to select which pods will
                                                        be taken into consideration. The keys are used to lookup values from the
                                                        incoming pod labels, those key-value labels are merged with `labelSelector` as `key notin (value)`
                                                        to select the group of existing pods which pods will be taken into consideration
                                                        for the incoming pod's pod (anti) affinity. Keys that don't exist in the incoming
                                                        pod labels will be ignored. The default value is empty.
                                                        The same key is forbidden to exist in both mismatchLabelKeys and labelSelector.
                                                        Also, mismatchLabelKeys cannot be set when labelSelector isn't set.
                                                        This is an alpha field and requires enabling MatchLabelKeysInPodAffinity feature gate.
>>>>>>> 1cb01012
                                                      items:
                                                        type: string
                                                      type: array
                                                      x-kubernetes-list-type: atomic
                                                    namespaceSelector:
                                                      description: |-
                                                        A label query over the set of namespaces that the term applies to.
                                                        The term is applied to the union of the namespaces selected by this field
                                                        and the ones listed in the namespaces field.
                                                        null selector and null or empty namespaces list means "this pod's namespace".
                                                        An empty selector ({}) matches all namespaces.
                                                      properties:
                                                        matchExpressions:
                                                          description: matchExpressions
                                                            is a list of label selector
                                                            requirements. The requirements
                                                            are ANDed.
                                                          items:
                                                            description: |-
                                                              A label selector requirement is a selector that contains values, a key, and an operator that
                                                              relates the key and values.
                                                            properties:
                                                              key:
                                                                description: key is
                                                                  the label key that
                                                                  the selector applies
                                                                  to.
                                                                type: string
                                                              operator:
                                                                description: |-
                                                                  operator represents a key's relationship to a set of values.
                                                                  Valid operators are In, NotIn, Exists and DoesNotExist.
                                                                type: string
                                                              values:
                                                                description: |-
                                                                  values is an array of string values. If the operator is In or NotIn,
                                                                  the values array must be non-empty. If the operator is Exists or DoesNotExist,
                                                                  the values array must be empty. This array is replaced during a strategic
                                                                  merge patch.
                                                                items:
                                                                  type: string
                                                                type: array
                                                                x-kubernetes-list-type: atomic
                                                            required:
                                                            - key
                                                            - operator
                                                            type: object
                                                          type: array
                                                          x-kubernetes-list-type: atomic
                                                        matchLabels:
                                                          additionalProperties:
                                                            type: string
                                                          description: |-
                                                            matchLabels is a map of {key,value} pairs. A single {key,value} in the matchLabels
                                                            map is equivalent to an element of matchExpressions, whose key field is "key", the
                                                            operator is "In", and the values array contains only "value". The requirements are ANDed.
                                                          type: object
                                                      type: object
                                                      x-kubernetes-map-type: atomic
                                                    namespaces:
                                                      description: |-
                                                        namespaces specifies a static list of namespace names that the term applies to.
                                                        The term is applied to the union of the namespaces listed in this field
                                                        and the ones selected by namespaceSelector.
                                                        null or empty namespaces list and null namespaceSelector means "this pod's namespace".
                                                      items:
                                                        type: string
                                                      type: array
                                                      x-kubernetes-list-type: atomic
                                                    topologyKey:
                                                      description: |-
                                                        This pod should be co-located (affinity) or not co-located (anti-affinity) with the pods matching
                                                        the labelSelector in the specified namespaces, where co-located is defined as running on a node
                                                        whose value of the label with key topologyKey matches that of any node on which any of the
                                                        selected pods is running.
                                                        Empty topologyKey is not allowed.
                                                      type: string
                                                  required:
                                                  - topologyKey
                                                  type: object
                                                type: array
                                                x-kubernetes-list-type: atomic
                                            type: object
                                        type: object
                                      architecture:
                                        description: Specifies the architecture of
                                          the vm guest you are attempting to run.
                                          Defaults to the compiled architecture of
                                          the KubeVirt components
                                        type: string
                                      dnsConfig:
                                        description: |-
                                          Specifies the DNS parameters of a pod.
                                          Parameters specified here will be merged to the generated DNS
                                          configuration based on DNSPolicy.
                                        properties:
                                          nameservers:
                                            description: |-
                                              A list of DNS name server IP addresses.
                                              This will be appended to the base nameservers generated from DNSPolicy.
                                              Duplicated nameservers will be removed.
                                            items:
                                              type: string
                                            type: array
                                            x-kubernetes-list-type: atomic
                                          options:
                                            description: |-
                                              A list of DNS resolver options.
                                              This will be merged with the base options generated from DNSPolicy.
                                              Duplicated entries will be removed. Resolution options given in Options
                                              will override those that appear in the base DNSPolicy.
                                            items:
                                              description: PodDNSConfigOption defines
                                                DNS resolver options of a pod.
                                              properties:
                                                name:
                                                  description: Required.
                                                  type: string
                                                value:
                                                  type: string
                                              type: object
                                            type: array
                                            x-kubernetes-list-type: atomic
                                          searches:
                                            description: |-
                                              A list of DNS search domains for host-name lookup.
                                              This will be appended to the base search paths generated from DNSPolicy.
                                              Duplicated search paths will be removed.
                                            items:
                                              type: string
                                            type: array
                                            x-kubernetes-list-type: atomic
                                        type: object
                                      dnsPolicy:
                                        description: |-
                                          Set DNS policy for the pod.
                                          Defaults to "ClusterFirst".
                                          Valid values are 'ClusterFirstWithHostNet', 'ClusterFirst', 'Default' or 'None'.
                                          DNS parameters given in DNSConfig will be merged with the policy selected with DNSPolicy.
                                          To have DNS options set along with hostNetwork, you have to specify DNS policy
                                          explicitly to 'ClusterFirstWithHostNet'.
                                        type: string
                                      domain:
                                        description: Specification of the desired
                                          behavior of the VirtualMachineInstance on
                                          the host.
                                        properties:
                                          chassis:
                                            description: Chassis specifies the chassis
                                              info passed to the domain.
                                            properties:
                                              asset:
                                                type: string
                                              manufacturer:
                                                type: string
                                              serial:
                                                type: string
                                              sku:
                                                type: string
                                              version:
                                                type: string
                                            type: object
                                          clock:
                                            description: Clock sets the clock and
                                              timers of the vmi.
                                            properties:
                                              timer:
                                                description: Timer specifies whih
                                                  timers are attached to the vmi.
                                                properties:
                                                  hpet:
                                                    description: HPET (High Precision
                                                      Event Timer) - multiple timers
                                                      with periodic interrupts.
                                                    properties:
                                                      present:
                                                        description: |-
                                                          Enabled set to false makes sure that the machine type or a preset can't add the timer.
                                                          Defaults to true.
                                                        type: boolean
                                                      tickPolicy:
                                                        description: |-
                                                          TickPolicy determines what happens when QEMU misses a deadline for injecting a tick to the guest.
                                                          One of "delay", "catchup", "merge", "discard".
                                                        type: string
                                                    type: object
                                                  hyperv:
                                                    description: Hyperv (Hypervclock)
                                                      - lets guests read the host’s
                                                      wall clock time (paravirtualized).
                                                      For windows guests.
                                                    properties:
                                                      present:
                                                        description: |-
                                                          Enabled set to false makes sure that the machine type or a preset can't add the timer.
                                                          Defaults to true.
                                                        type: boolean
                                                    type: object
                                                  kvm:
                                                    description: "KVM \t(KVM clock)
                                                      - lets guests read the host’s
                                                      wall clock time (paravirtualized).
                                                      For linux guests."
                                                    properties:
                                                      present:
                                                        description: |-
                                                          Enabled set to false makes sure that the machine type or a preset can't add the timer.
                                                          Defaults to true.
                                                        type: boolean
                                                    type: object
                                                  pit:
                                                    description: PIT (Programmable
                                                      Interval Timer) - a timer with
                                                      periodic interrupts.
                                                    properties:
                                                      present:
                                                        description: |-
                                                          Enabled set to false makes sure that the machine type or a preset can't add the timer.
                                                          Defaults to true.
                                                        type: boolean
                                                      tickPolicy:
                                                        description: |-
                                                          TickPolicy determines what happens when QEMU misses a deadline for injecting a tick to the guest.
                                                          One of "delay", "catchup", "discard".
                                                        type: string
                                                    type: object
                                                  rtc:
                                                    description: RTC (Real Time Clock)
                                                      - a continuously running timer
                                                      with periodic interrupts.
                                                    properties:
                                                      present:
                                                        description: |-
                                                          Enabled set to false makes sure that the machine type or a preset can't add the timer.
                                                          Defaults to true.
                                                        type: boolean
                                                      tickPolicy:
                                                        description: |-
                                                          TickPolicy determines what happens when QEMU misses a deadline for injecting a tick to the guest.
                                                          One of "delay", "catchup".
                                                        type: string
                                                      track:
                                                        description: Track the guest
                                                          or the wall clock.
                                                        type: string
                                                    type: object
                                                type: object
                                              timezone:
                                                description: |-
                                                  Timezone sets the guest clock to the specified timezone.
                                                  Zone name follows the TZ environment variable format (e.g. 'America/New_York').
                                                type: string
                                              utc:
                                                description: |-
                                                  UTC sets the guest clock to UTC on each boot. If an offset is specified,
                                                  guest changes to the clock will be kept during reboots and are not reset.
                                                properties:
                                                  offsetSeconds:
                                                    description: |-
                                                      OffsetSeconds specifies an offset in seconds, relative to UTC. If set,
                                                      guest changes to the clock will be kept during reboots and not reset.
                                                    type: integer
                                                type: object
                                            type: object
                                            x-kubernetes-preserve-unknown-fields: true
                                          cpu:
                                            description: CPU allow specified the detailed
                                              CPU topology inside the vmi.
                                            properties:
                                              cores:
                                                description: |-
                                                  Cores specifies the number of cores inside the vmi.
                                                  Must be a value greater or equal 1.
                                                format: int32
                                                type: integer
                                              dedicatedCpuPlacement:
                                                description: |-
                                                  DedicatedCPUPlacement requests the scheduler to place the VirtualMachineInstance on a node
                                                  with enough dedicated pCPUs and pin the vCPUs to it.
                                                type: boolean
                                              features:
                                                description: Features specifies the
                                                  CPU features list inside the VMI.
                                                items:
                                                  description: CPUFeature allows specifying
                                                    a CPU feature.
                                                  properties:
                                                    name:
                                                      description: Name of the CPU
                                                        feature
                                                      type: string
                                                    policy:
                                                      description: |-
                                                        Policy is the CPU feature attribute which can have the following attributes:
                                                        force    - The virtual CPU will claim the feature is supported regardless of it being supported by host CPU.
                                                        require  - Guest creation will fail unless the feature is supported by the host CPU or the hypervisor is able to emulate it.
                                                        optional - The feature will be supported by virtual CPU if and only if it is supported by host CPU.
                                                        disable  - The feature will not be supported by virtual CPU.
                                                        forbid   - Guest creation will fail if the feature is supported by host CPU.
                                                        Defaults to require
                                                      type: string
                                                  required:
                                                  - name
                                                  type: object
                                                type: array
                                              isolateEmulatorThread:
                                                description: |-
                                                  IsolateEmulatorThread requests one more dedicated pCPU to be allocated for the VMI to place
                                                  the emulator thread on it.
                                                type: boolean
                                              maxSockets:
                                                description: |-
                                                  MaxSockets specifies the maximum amount of sockets that can
                                                  be hotplugged
                                                format: int32
                                                type: integer
                                              model:
                                                description: |-
                                                  Model specifies the CPU model inside the VMI.
                                                  List of available models https://github.com/libvirt/libvirt/tree/master/src/cpu_map.
                                                  It is possible to specify special cases like "host-passthrough" to get the same CPU as the node
                                                  and "host-model" to get CPU closest to the node one.
                                                  Defaults to host-model.
                                                type: string
                                              numa:
                                                description: NUMA allows specifying
                                                  settings for the guest NUMA topology
                                                properties:
                                                  guestMappingPassthrough:
                                                    description: |-
                                                      GuestMappingPassthrough will create an efficient guest topology based on host CPUs exclusively assigned to a pod.
                                                      The created topology ensures that memory and CPUs on the virtual numa nodes never cross boundaries of host numa nodes.
                                                    type: object
                                                type: object
                                              realtime:
                                                description: Realtime instructs the
                                                  virt-launcher to tune the VMI for
                                                  lower latency, optional for real
                                                  time workloads
                                                properties:
                                                  mask:
                                                    description: |-
                                                      Mask defines the vcpu mask expression that defines which vcpus are used for realtime. Format matches libvirt's expressions.
                                                      Example: "0-3,^1","0,2,3","2-3"
                                                    type: string
                                                type: object
                                              sockets:
                                                description: |-
                                                  Sockets specifies the number of sockets inside the vmi.
                                                  Must be a value greater or equal 1.
                                                format: int32
                                                type: integer
                                              threads:
                                                description: |-
                                                  Threads specifies the number of threads inside the vmi.
                                                  Must be a value greater or equal 1.
                                                format: int32
                                                type: integer
                                            type: object
                                          devices:
                                            description: Devices allows adding disks,
                                              network interfaces, and others
                                            properties:
                                              autoattachGraphicsDevice:
                                                description: |-
                                                  Whether to attach the default graphics device or not.
                                                  VNC will not be available if set to false. Defaults to true.
                                                type: boolean
                                              autoattachInputDevice:
                                                description: |-
                                                  Whether to attach an Input Device.
                                                  Defaults to false.
                                                type: boolean
                                              autoattachMemBalloon:
                                                description: |-
                                                  Whether to attach the Memory balloon device with default period.
                                                  Period can be adjusted in virt-config.
                                                  Defaults to true.
                                                type: boolean
                                              autoattachPodInterface:
                                                description: Whether to attach a pod
                                                  network interface. Defaults to true.
                                                type: boolean
                                              autoattachSerialConsole:
                                                description: |-
                                                  Whether to attach the default virtio-serial console or not.
                                                  Serial console access will not be available if set to false. Defaults to true.
                                                type: boolean
                                              autoattachVSOCK:
                                                description: |-
                                                  Whether to attach the VSOCK CID to the VM or not.
                                                  VSOCK access will be available if set to true. Defaults to false.
                                                type: boolean
                                              blockMultiQueue:
                                                description: |-
                                                  Whether or not to enable virtio multi-queue for block devices.
                                                  Defaults to false.
                                                type: boolean
                                              clientPassthrough:
                                                description: To configure and access
                                                  client devices such as redirecting
                                                  USB
                                                type: object
                                              disableHotplug:
                                                description: DisableHotplug disabled
                                                  the ability to hotplug disks.
                                                type: boolean
                                              disks:
                                                description: Disks describes disks,
                                                  cdroms and luns which are connected
                                                  to the vmi.
                                                items:
                                                  properties:
                                                    blockSize:
                                                      description: If specified, the
                                                        virtual disk will be presented
                                                        with the given block sizes.
                                                      properties:
                                                        custom:
                                                          description: CustomBlockSize
                                                            represents the desired
                                                            logical and physical block
                                                            size for a VM disk.
                                                          properties:
                                                            logical:
                                                              type: integer
                                                            physical:
                                                              type: integer
                                                          required:
                                                          - logical
                                                          - physical
                                                          type: object
                                                        matchVolume:
                                                          description: Represents
                                                            if a feature is enabled
                                                            or disabled.
                                                          properties:
                                                            enabled:
                                                              description: |-
                                                                Enabled determines if the feature should be enabled or disabled on the guest.
                                                                Defaults to true.
                                                              type: boolean
                                                          type: object
                                                      type: object
                                                    bootOrder:
                                                      description: |-
                                                        BootOrder is an integer value > 0, used to determine ordering of boot devices.
                                                        Lower values take precedence.
                                                        Each disk or interface that has a boot order must have a unique value.
                                                        Disks without a boot order are not tried if a disk with a boot order exists.
                                                      type: integer
                                                    cache:
                                                      description: |-
                                                        Cache specifies which kvm disk cache mode should be used.
                                                        Supported values are: CacheNone, CacheWriteThrough.
                                                      type: string
                                                    cdrom:
                                                      description: Attach a volume
                                                        as a cdrom to the vmi.
                                                      properties:
                                                        bus:
                                                          description: |-
                                                            Bus indicates the type of disk device to emulate.
                                                            supported values: virtio, sata, scsi.
                                                          type: string
                                                        readonly:
                                                          description: |-
                                                            ReadOnly.
                                                            Defaults to true.
                                                          type: boolean
                                                        tray:
                                                          description: |-
                                                            Tray indicates if the tray of the device is open or closed.
                                                            Allowed values are "open" and "closed".
                                                            Defaults to closed.
                                                          type: string
                                                      type: object
                                                    dedicatedIOThread:
                                                      description: |-
                                                        dedicatedIOThread indicates this disk should have an exclusive IO Thread.
                                                        Enabling this implies useIOThreads = true.
                                                        Defaults to false.
                                                      type: boolean
                                                    disk:
                                                      description: Attach a volume
                                                        as a disk to the vmi.
                                                      properties:
                                                        bus:
                                                          description: |-
                                                            Bus indicates the type of disk device to emulate.
                                                            supported values: virtio, sata, scsi, usb.
                                                          type: string
                                                        pciAddress:
                                                          description: 'If specified,
                                                            the virtual disk will
                                                            be placed on the guests
                                                            pci address with the specified
                                                            PCI address. For example:
                                                            0000:81:01.10'
                                                          type: string
                                                        readonly:
                                                          description: |-
                                                            ReadOnly.
                                                            Defaults to false.
                                                          type: boolean
                                                      type: object
                                                    errorPolicy:
                                                      description: If specified, it
                                                        can change the default error
                                                        policy (stop) for the disk
                                                      type: string
                                                    io:
                                                      description: |-
                                                        IO specifies which QEMU disk IO mode should be used.
                                                        Supported values are: native, default, threads.
                                                      type: string
                                                    lun:
                                                      description: Attach a volume
                                                        as a LUN to the vmi.
                                                      properties:
                                                        bus:
                                                          description: |-
                                                            Bus indicates the type of disk device to emulate.
                                                            supported values: virtio, sata, scsi.
                                                          type: string
                                                        readonly:
                                                          description: |-
                                                            ReadOnly.
                                                            Defaults to false.
                                                          type: boolean
                                                        reservation:
                                                          description: Reservation
                                                            indicates if the disk
                                                            needs to support the persistent
                                                            reservation for the SCSI
                                                            disk
                                                          type: boolean
                                                      type: object
                                                    name:
                                                      description: Name is the device
                                                        name
                                                      type: string
                                                    serial:
                                                      description: Serial provides
                                                        the ability to specify a serial
                                                        number for the disk device.
                                                      type: string
                                                    shareable:
                                                      description: If specified the
                                                        disk is made sharable and
                                                        multiple write from different
                                                        VMs are permitted
                                                      type: boolean
                                                    tag:
                                                      description: If specified, disk
                                                        address and its tag will be
                                                        provided to the guest via
                                                        config drive metadata
                                                      type: string
                                                  required:
                                                  - name
                                                  type: object
                                                type: array
                                              downwardMetrics:
                                                description: DownwardMetrics creates
                                                  a virtio serials for exposing the
                                                  downward metrics to the vmi.
                                                type: object
                                              filesystems:
                                                description: Filesystems describes
                                                  filesystem which is connected to
                                                  the vmi.
                                                items:
                                                  properties:
                                                    name:
                                                      description: Name is the device
                                                        name
                                                      type: string
                                                    virtiofs:
                                                      description: Virtiofs is supported
                                                      type: object
                                                  required:
                                                  - name
                                                  - virtiofs
                                                  type: object
                                                type: array
                                                x-kubernetes-list-type: atomic
                                              gpus:
                                                description: Whether to attach a GPU
                                                  device to the vmi.
                                                items:
                                                  properties:
                                                    deviceName:
                                                      type: string
                                                    name:
                                                      description: Name of the GPU
                                                        device as exposed by a device
                                                        plugin
                                                      type: string
                                                    tag:
                                                      description: If specified, the
                                                        virtual network interface
                                                        address and its tag will be
                                                        provided to the guest via
                                                        config drive
                                                      type: string
                                                    virtualGPUOptions:
                                                      properties:
                                                        display:
                                                          properties:
                                                            enabled:
                                                              description: |-
                                                                Enabled determines if a display addapter backed by a vGPU should be enabled or disabled on the guest.
                                                                Defaults to true.
                                                              type: boolean
                                                            ramFB:
                                                              description: |-
                                                                Enables a boot framebuffer, until the guest OS loads a real GPU driver
                                                                Defaults to true.
                                                              properties:
                                                                enabled:
                                                                  description: |-
                                                                    Enabled determines if the feature should be enabled or disabled on the guest.
                                                                    Defaults to true.
                                                                  type: boolean
                                                              type: object
                                                          type: object
                                                      type: object
                                                  required:
                                                  - deviceName
                                                  - name
                                                  type: object
                                                type: array
                                                x-kubernetes-list-type: atomic
                                              hostDevices:
                                                description: Whether to attach a host
                                                  device to the vmi.
                                                items:
                                                  properties:
                                                    deviceName:
                                                      description: DeviceName is the
                                                        resource name of the host
                                                        device exposed by a device
                                                        plugin
                                                      type: string
                                                    name:
                                                      type: string
                                                    tag:
                                                      description: If specified, the
                                                        virtual network interface
                                                        address and its tag will be
                                                        provided to the guest via
                                                        config drive
                                                      type: string
                                                  required:
                                                  - deviceName
                                                  - name
                                                  type: object
                                                type: array
                                                x-kubernetes-list-type: atomic
                                              inputs:
                                                description: Inputs describe input
                                                  devices
                                                items:
                                                  properties:
                                                    bus:
                                                      description: |-
                                                        Bus indicates the bus of input device to emulate.
                                                        Supported values: virtio, usb.
                                                      type: string
                                                    name:
                                                      description: Name is the device
                                                        name
                                                      type: string
                                                    type:
                                                      description: |-
                                                        Type indicated the type of input device.
                                                        Supported values: tablet.
                                                      type: string
                                                  required:
                                                  - name
                                                  - type
                                                  type: object
                                                type: array
                                              interfaces:
                                                description: Interfaces describe network
                                                  interfaces which are added to the
                                                  vmi.
                                                items:
                                                  properties:
                                                    acpiIndex:
                                                      description: |-
                                                        If specified, the ACPI index is used to provide network interface device naming, that is stable across changes
                                                        in PCI addresses assigned to the device.
                                                        This value is required to be unique across all devices and be between 1 and (16*1024-1).
                                                      type: integer
                                                    binding:
                                                      description: |-
                                                        Binding specifies the binding plugin that will be used to connect the interface to the guest.
                                                        It provides an alternative to InterfaceBindingMethod.
                                                        version: 1alphav1
                                                      properties:
                                                        name:
                                                          description: |-
                                                            Name references to the binding name as denined in the kubevirt CR.
                                                            version: 1alphav1
                                                          type: string
                                                      required:
                                                      - name
                                                      type: object
                                                    bootOrder:
                                                      description: |-
                                                        BootOrder is an integer value > 0, used to determine ordering of boot devices.
                                                        Lower values take precedence.
                                                        Each interface or disk that has a boot order must have a unique value.
                                                        Interfaces without a boot order are not tried.
                                                      type: integer
                                                    bridge:
                                                      description: InterfaceBridge
                                                        connects to a given network
                                                        via a linux bridge.
                                                      type: object
                                                    dhcpOptions:
                                                      description: If specified the
                                                        network interface will pass
                                                        additional DHCP options to
                                                        the VMI
                                                      properties:
                                                        bootFileName:
                                                          description: If specified
                                                            will pass option 67 to
                                                            interface's DHCP server
                                                          type: string
                                                        ntpServers:
                                                          description: If specified
                                                            will pass the configured
                                                            NTP server to the VM via
                                                            DHCP option 042.
                                                          items:
                                                            type: string
                                                          type: array
                                                        privateOptions:
                                                          description: 'If specified
                                                            will pass extra DHCP options
                                                            for private use, range:
                                                            224-254'
                                                          items:
                                                            description: DHCPExtraOptions
                                                              defines Extra DHCP options
                                                              for a VM.
                                                            properties:
                                                              option:
                                                                description: |-
                                                                  Option is an Integer value from 224-254
                                                                  Required.
                                                                type: integer
                                                              value:
                                                                description: |-
                                                                  Value is a String value for the Option provided
                                                                  Required.
                                                                type: string
                                                            required:
                                                            - option
                                                            - value
                                                            type: object
                                                          type: array
                                                        tftpServerName:
                                                          description: If specified
                                                            will pass option 66 to
                                                            interface's DHCP server
                                                          type: string
                                                      type: object
                                                    macAddress:
                                                      description: 'Interface MAC
                                                        address. For example: de:ad:00:00:be:af
                                                        or DE-AD-00-00-BE-AF.'
                                                      type: string
                                                    macvtap:
                                                      description: Deprecated, please
                                                        refer to Kubevirt user guide
                                                        for alternatives.
                                                      type: object
                                                    masquerade:
                                                      description: InterfaceMasquerade
                                                        connects to a given network
                                                        using netfilter rules to nat
                                                        the traffic.
                                                      type: object
                                                    model:
                                                      description: |-
                                                        Interface model.
                                                        One of: e1000, e1000e, ne2k_pci, pcnet, rtl8139, virtio.
                                                        Defaults to virtio.
                                                        TODO:(ihar) switch to enums once opengen-api supports them. See: https://github.com/kubernetes/kube-openapi/issues/51
                                                      type: string
                                                    name:
                                                      description: |-
                                                        Logical name of the interface as well as a reference to the associated networks.
                                                        Must match the Name of a Network.
                                                      type: string
                                                    passt:
                                                      description: Deprecated, please
                                                        refer to Kubevirt user guide
                                                        for alternatives.
                                                      type: object
                                                    pciAddress:
                                                      description: 'If specified,
                                                        the virtual network interface
                                                        will be placed on the guests
                                                        pci address with the specified
                                                        PCI address. For example:
                                                        0000:81:01.10'
                                                      type: string
                                                    ports:
                                                      description: List of ports to
                                                        be forwarded to the virtual
                                                        machine.
                                                      items:
                                                        description: |-
                                                          Port represents a port to expose from the virtual machine.
                                                          Default protocol TCP.
                                                          The port field is mandatory
                                                        properties:
                                                          name:
                                                            description: |-
                                                              If specified, this must be an IANA_SVC_NAME and unique within the pod. Each
                                                              named port in a pod must have a unique name. Name for the port that can be
                                                              referred to by services.
                                                            type: string
                                                          port:
                                                            description: |-
                                                              Number of port to expose for the virtual machine.
                                                              This must be a valid port number, 0 < x < 65536.
                                                            format: int32
                                                            type: integer
                                                          protocol:
                                                            description: |-
                                                              Protocol for port. Must be UDP or TCP.
                                                              Defaults to "TCP".
                                                            type: string
                                                        required:
                                                        - port
                                                        type: object
                                                      type: array
                                                    slirp:
                                                      description: InterfaceSlirp
                                                        connects to a given network
                                                        using QEMU user networking
                                                        mode.
                                                      type: object
                                                    sriov:
                                                      description: InterfaceSRIOV
                                                        connects to a given network
                                                        by passing-through an SR-IOV
                                                        PCI device via vfio.
                                                      type: object
                                                    state:
                                                      description: |-
                                                        State represents the requested operational state of the interface.
                                                        The (only) value supported is `absent`, expressing a request to remove the interface.
                                                      type: string
                                                    tag:
                                                      description: If specified, the
                                                        virtual network interface
                                                        address and its tag will be
                                                        provided to the guest via
                                                        config drive
                                                      type: string
                                                  required:
                                                  - name
                                                  type: object
                                                type: array
                                              logSerialConsole:
                                                description: |-
                                                  Whether to log the auto-attached default serial console or not.
                                                  Serial console logs will be collect to a file and then streamed from a named `guest-console-log`.
                                                  Not relevant if autoattachSerialConsole is disabled.
                                                  Defaults to cluster wide setting on VirtualMachineOptions.
                                                type: boolean
                                              networkInterfaceMultiqueue:
                                                description: If specified, virtual
                                                  network interfaces configured with
                                                  a virtio bus will also enable the
                                                  vhost multiqueue feature for network
                                                  devices. The number of queues created
                                                  depends on additional factors of
                                                  the VirtualMachineInstance, like
                                                  the number of guest CPUs.
                                                type: boolean
                                              rng:
                                                description: Whether to have random
                                                  number generator from host
                                                type: object
                                              sound:
                                                description: Whether to emulate a
                                                  sound device.
                                                properties:
                                                  model:
                                                    description: |-
                                                      We only support ich9 or ac97.
                                                      If SoundDevice is not set: No sound card is emulated.
                                                      If SoundDevice is set but Model is not: ich9
                                                    type: string
                                                  name:
                                                    description: User's defined name
                                                      for this sound device
                                                    type: string
                                                required:
                                                - name
                                                type: object
                                              tpm:
                                                description: Whether to emulate a
                                                  TPM device.
                                                properties:
                                                  persistent:
                                                    description: |-
                                                      Persistent indicates the state of the TPM device should be kept accross reboots
                                                      Defaults to false
                                                    type: boolean
                                                type: object
                                              useVirtioTransitional:
                                                description: |-
                                                  Fall back to legacy virtio 0.9 support if virtio bus is selected on devices.
                                                  This is helpful for old machines like CentOS6 or RHEL6 which
                                                  do not understand virtio_non_transitional (virtio 1.0).
                                                type: boolean
                                              watchdog:
                                                description: Watchdog describes a
                                                  watchdog device which can be added
                                                  to the vmi.
                                                properties:
                                                  i6300esb:
                                                    description: i6300esb watchdog
                                                      device.
                                                    properties:
                                                      action:
                                                        description: |-
                                                          The action to take. Valid values are poweroff, reset, shutdown.
                                                          Defaults to reset.
                                                        type: string
                                                    type: object
                                                  name:
                                                    description: Name of the watchdog.
                                                    type: string
                                                required:
                                                - name
                                                type: object
                                            type: object
                                          features:
                                            description: Features like acpi, apic,
                                              hyperv, smm.
                                            properties:
                                              acpi:
                                                description: |-
                                                  ACPI enables/disables ACPI inside the guest.
                                                  Defaults to enabled.
                                                properties:
                                                  enabled:
                                                    description: |-
                                                      Enabled determines if the feature should be enabled or disabled on the guest.
                                                      Defaults to true.
                                                    type: boolean
                                                type: object
                                              apic:
                                                description: Defaults to the machine
                                                  type setting.
                                                properties:
                                                  enabled:
                                                    description: |-
                                                      Enabled determines if the feature should be enabled or disabled on the guest.
                                                      Defaults to true.
                                                    type: boolean
                                                  endOfInterrupt:
                                                    description: |-
                                                      EndOfInterrupt enables the end of interrupt notification in the guest.
                                                      Defaults to false.
                                                    type: boolean
                                                type: object
                                              hyperv:
                                                description: Defaults to the machine
                                                  type setting.
                                                properties:
                                                  evmcs:
                                                    description: |-
                                                      EVMCS Speeds up L2 vmexits, but disables other virtualization features. Requires vapic.
                                                      Defaults to the machine type setting.
                                                    properties:
                                                      enabled:
                                                        description: |-
                                                          Enabled determines if the feature should be enabled or disabled on the guest.
                                                          Defaults to true.
                                                        type: boolean
                                                    type: object
                                                  frequencies:
                                                    description: |-
                                                      Frequencies improves the TSC clock source handling for Hyper-V on KVM.
                                                      Defaults to the machine type setting.
                                                    properties:
                                                      enabled:
                                                        description: |-
                                                          Enabled determines if the feature should be enabled or disabled on the guest.
                                                          Defaults to true.
                                                        type: boolean
                                                    type: object
                                                  ipi:
                                                    description: |-
                                                      IPI improves performances in overcommited environments. Requires vpindex.
                                                      Defaults to the machine type setting.
                                                    properties:
                                                      enabled:
                                                        description: |-
                                                          Enabled determines if the feature should be enabled or disabled on the guest.
                                                          Defaults to true.
                                                        type: boolean
                                                    type: object
                                                  reenlightenment:
                                                    description: |-
                                                      Reenlightenment enables the notifications on TSC frequency changes.
                                                      Defaults to the machine type setting.
                                                    properties:
                                                      enabled:
                                                        description: |-
                                                          Enabled determines if the feature should be enabled or disabled on the guest.
                                                          Defaults to true.
                                                        type: boolean
                                                    type: object
                                                  relaxed:
                                                    description: |-
                                                      Relaxed instructs the guest OS to disable watchdog timeouts.
                                                      Defaults to the machine type setting.
                                                    properties:
                                                      enabled:
                                                        description: |-
                                                          Enabled determines if the feature should be enabled or disabled on the guest.
                                                          Defaults to true.
                                                        type: boolean
                                                    type: object
                                                  reset:
                                                    description: |-
                                                      Reset enables Hyperv reboot/reset for the vmi. Requires synic.
                                                      Defaults to the machine type setting.
                                                    properties:
                                                      enabled:
                                                        description: |-
                                                          Enabled determines if the feature should be enabled or disabled on the guest.
                                                          Defaults to true.
                                                        type: boolean
                                                    type: object
                                                  runtime:
                                                    description: |-
                                                      Runtime improves the time accounting to improve scheduling in the guest.
                                                      Defaults to the machine type setting.
                                                    properties:
                                                      enabled:
                                                        description: |-
                                                          Enabled determines if the feature should be enabled or disabled on the guest.
                                                          Defaults to true.
                                                        type: boolean
                                                    type: object
                                                  spinlocks:
                                                    description: Spinlocks allows
                                                      to configure the spinlock retry
                                                      attempts.
                                                    properties:
                                                      enabled:
                                                        description: |-
                                                          Enabled determines if the feature should be enabled or disabled on the guest.
                                                          Defaults to true.
                                                        type: boolean
                                                      spinlocks:
                                                        description: |-
                                                          Retries indicates the number of retries.
                                                          Must be a value greater or equal 4096.
                                                          Defaults to 4096.
                                                        format: int32
                                                        type: integer
                                                    type: object
                                                  synic:
                                                    description: |-
                                                      SyNIC enables the Synthetic Interrupt Controller.
                                                      Defaults to the machine type setting.
                                                    properties:
                                                      enabled:
                                                        description: |-
                                                          Enabled determines if the feature should be enabled or disabled on the guest.
                                                          Defaults to true.
                                                        type: boolean
                                                    type: object
                                                  synictimer:
                                                    description: |-
                                                      SyNICTimer enables Synthetic Interrupt Controller Timers, reducing CPU load.
                                                      Defaults to the machine type setting.
                                                    properties:
                                                      direct:
                                                        description: Represents if
                                                          a feature is enabled or
                                                          disabled.
                                                        properties:
                                                          enabled:
                                                            description: |-
                                                              Enabled determines if the feature should be enabled or disabled on the guest.
                                                              Defaults to true.
                                                            type: boolean
                                                        type: object
                                                      enabled:
                                                        type: boolean
                                                    type: object
                                                  tlbflush:
                                                    description: |-
                                                      TLBFlush improves performances in overcommited environments. Requires vpindex.
                                                      Defaults to the machine type setting.
                                                    properties:
                                                      enabled:
                                                        description: |-
                                                          Enabled determines if the feature should be enabled or disabled on the guest.
                                                          Defaults to true.
                                                        type: boolean
                                                    type: object
                                                  vapic:
                                                    description: |-
                                                      VAPIC improves the paravirtualized handling of interrupts.
                                                      Defaults to the machine type setting.
                                                    properties:
                                                      enabled:
                                                        description: |-
                                                          Enabled determines if the feature should be enabled or disabled on the guest.
                                                          Defaults to true.
                                                        type: boolean
                                                    type: object
                                                  vendorid:
                                                    description: |-
                                                      VendorID allows setting the hypervisor vendor id.
                                                      Defaults to the machine type setting.
                                                    properties:
                                                      enabled:
                                                        description: |-
                                                          Enabled determines if the feature should be enabled or disabled on the guest.
                                                          Defaults to true.
                                                        type: boolean
                                                      vendorid:
                                                        description: |-
                                                          VendorID sets the hypervisor vendor id, visible to the vmi.
                                                          String up to twelve characters.
                                                        type: string
                                                    type: object
                                                  vpindex:
                                                    description: |-
                                                      VPIndex enables the Virtual Processor Index to help windows identifying virtual processors.
                                                      Defaults to the machine type setting.
                                                    properties:
                                                      enabled:
                                                        description: |-
                                                          Enabled determines if the feature should be enabled or disabled on the guest.
                                                          Defaults to true.
                                                        type: boolean
                                                    type: object
                                                type: object
                                              kvm:
                                                description: Configure how KVM presence
                                                  is exposed to the guest.
                                                properties:
                                                  hidden:
                                                    description: |-
                                                      Hide the KVM hypervisor from standard MSR based discovery.
                                                      Defaults to false
                                                    type: boolean
                                                type: object
                                              pvspinlock:
                                                description: |-
                                                  Notify the guest that the host supports paravirtual spinlocks.
                                                  For older kernels this feature should be explicitly disabled.
                                                properties:
                                                  enabled:
                                                    description: |-
                                                      Enabled determines if the feature should be enabled or disabled on the guest.
                                                      Defaults to true.
                                                    type: boolean
                                                type: object
                                              smm:
                                                description: |-
                                                  SMM enables/disables System Management Mode.
                                                  TSEG not yet implemented.
                                                properties:
                                                  enabled:
                                                    description: |-
                                                      Enabled determines if the feature should be enabled or disabled on the guest.
                                                      Defaults to true.
                                                    type: boolean
                                                type: object
                                            type: object
                                          firmware:
                                            description: Firmware.
                                            properties:
                                              acpi:
                                                description: Information that can
                                                  be set in the ACPI table
                                                properties:
                                                  slicNameRef:
                                                    description: |-
                                                      SlicNameRef should match the volume name of a secret object. The data in the secret should
                                                      be a binary blob that follows the ACPI SLIC standard, see:
                                                      https://learn.microsoft.com/en-us/previous-versions/windows/hardware/design/dn653305(v=vs.85)
                                                    type: string
                                                type: object
                                              bootloader:
                                                description: Settings to control the
                                                  bootloader that is used.
                                                properties:
                                                  bios:
                                                    description: If set (default),
                                                      BIOS will be used.
                                                    properties:
                                                      useSerial:
                                                        description: If set, the BIOS
                                                          output will be transmitted
                                                          over serial
                                                        type: boolean
                                                    type: object
                                                  efi:
                                                    description: If set, EFI will
                                                      be used instead of BIOS.
                                                    properties:
                                                      persistent:
                                                        description: |-
                                                          If set to true, Persistent will persist the EFI NVRAM across reboots.
                                                          Defaults to false
                                                        type: boolean
                                                      secureBoot:
                                                        description: |-
                                                          If set, SecureBoot will be enabled and the OVMF roms will be swapped for
                                                          SecureBoot-enabled ones.
                                                          Requires SMM to be enabled.
                                                          Defaults to true
                                                        type: boolean
                                                    type: object
                                                type: object
                                              kernelBoot:
                                                description: Settings to set the kernel
                                                  for booting.
                                                properties:
                                                  container:
                                                    description: Container defines
                                                      the container that containes
                                                      kernel artifacts
                                                    properties:
                                                      image:
                                                        description: Image that contains
                                                          initrd / kernel files.
                                                        type: string
                                                      imagePullPolicy:
                                                        description: |-
                                                          Image pull policy.
                                                          One of Always, Never, IfNotPresent.
                                                          Defaults to Always if :latest tag is specified, or IfNotPresent otherwise.
                                                          Cannot be updated.
                                                          More info: https://kubernetes.io/docs/concepts/containers/images#updating-images
                                                        type: string
                                                      imagePullSecret:
                                                        description: ImagePullSecret
                                                          is the name of the Docker
                                                          registry secret required
                                                          to pull the image. The secret
                                                          must already exist.
                                                        type: string
                                                      initrdPath:
                                                        description: the fully-qualified
                                                          path to the ramdisk image
                                                          in the host OS
                                                        type: string
                                                      kernelPath:
                                                        description: The fully-qualified
                                                          path to the kernel image
                                                          in the host OS
                                                        type: string
                                                    required:
                                                    - image
                                                    type: object
                                                  kernelArgs:
                                                    description: Arguments to be passed
                                                      to the kernel at boot time
                                                    type: string
                                                type: object
                                              serial:
                                                description: The system-serial-number
                                                  in SMBIOS
                                                type: string
                                              uuid:
                                                description: |-
                                                  UUID reported by the vmi bios.
                                                  Defaults to a random generated uid.
                                                type: string
                                            type: object
                                          ioThreadsPolicy:
                                            description: |-
                                              Controls whether or not disks will share IOThreads.
                                              Omitting IOThreadsPolicy disables use of IOThreads.
                                              One of: shared, auto
                                            type: string
                                          launchSecurity:
                                            description: Launch Security setting of
                                              the vmi.
                                            properties:
                                              sev:
                                                description: AMD Secure Encrypted
                                                  Virtualization (SEV).
                                                properties:
                                                  attestation:
                                                    description: If specified, run
                                                      the attestation process for
                                                      a vmi.
                                                    type: object
                                                  dhCert:
                                                    description: Base64 encoded guest
                                                      owner's Diffie-Hellman key.
                                                    type: string
                                                  policy:
                                                    description: |-
                                                      Guest policy flags as defined in AMD SEV API specification.
                                                      Note: due to security reasons it is not allowed to enable guest debugging. Therefore NoDebug flag is not exposed to users and is always true.
                                                    properties:
                                                      encryptedState:
                                                        description: |-
                                                          SEV-ES is required.
                                                          Defaults to false.
                                                        type: boolean
                                                    type: object
                                                  session:
                                                    description: Base64 encoded session
                                                      blob.
                                                    type: string
                                                type: object
                                            type: object
                                          machine:
                                            description: Machine type.
                                            properties:
                                              type:
                                                description: QEMU machine type is
                                                  the actual chipset of the VirtualMachineInstance.
                                                type: string
                                            type: object
                                          memory:
                                            description: Memory allow specifying the
                                              VMI memory features.
                                            properties:
                                              guest:
                                                anyOf:
                                                - type: integer
                                                - type: string
                                                description: |-
                                                  Guest allows to specifying the amount of memory which is visible inside the Guest OS.
                                                  The Guest must lie between Requests and Limits from the resources section.
                                                  Defaults to the requested memory in the resources section if not specified.
                                                pattern: ^(\+|-)?(([0-9]+(\.[0-9]*)?)|(\.[0-9]+))(([KMGTPE]i)|[numkMGTPE]|([eE](\+|-)?(([0-9]+(\.[0-9]*)?)|(\.[0-9]+))))?$
                                                x-kubernetes-int-or-string: true
                                              hugepages:
                                                description: Hugepages allow to use
                                                  hugepages for the VirtualMachineInstance
                                                  instead of regular memory.
                                                properties:
                                                  pageSize:
                                                    description: PageSize specifies
                                                      the hugepage size, for x86_64
                                                      architecture valid values are
                                                      1Gi and 2Mi.
                                                    type: string
                                                type: object
                                              maxGuest:
                                                anyOf:
                                                - type: integer
                                                - type: string
                                                description: |-
                                                  MaxGuest allows to specify the maximum amount of memory which is visible inside the Guest OS.
                                                  The delta between MaxGuest and Guest is the amount of memory that can be hot(un)plugged.
                                                pattern: ^(\+|-)?(([0-9]+(\.[0-9]*)?)|(\.[0-9]+))(([KMGTPE]i)|[numkMGTPE]|([eE](\+|-)?(([0-9]+(\.[0-9]*)?)|(\.[0-9]+))))?$
                                                x-kubernetes-int-or-string: true
                                            type: object
                                          resources:
                                            description: Resources describes the Compute
                                              Resources required by this vmi.
                                            properties:
                                              limits:
                                                additionalProperties:
                                                  anyOf:
                                                  - type: integer
                                                  - type: string
                                                  pattern: ^(\+|-)?(([0-9]+(\.[0-9]*)?)|(\.[0-9]+))(([KMGTPE]i)|[numkMGTPE]|([eE](\+|-)?(([0-9]+(\.[0-9]*)?)|(\.[0-9]+))))?$
                                                  x-kubernetes-int-or-string: true
                                                description: |-
                                                  Limits describes the maximum amount of compute resources allowed.
                                                  Valid resource keys are "memory" and "cpu".
                                                type: object
                                              overcommitGuestOverhead:
                                                description: |-
                                                  Don't ask the scheduler to take the guest-management overhead into account. Instead
                                                  put the overhead only into the container's memory limit. This can lead to crashes if
                                                  all memory is in use on a node. Defaults to false.
                                                type: boolean
                                              requests:
                                                additionalProperties:
                                                  anyOf:
                                                  - type: integer
                                                  - type: string
                                                  pattern: ^(\+|-)?(([0-9]+(\.[0-9]*)?)|(\.[0-9]+))(([KMGTPE]i)|[numkMGTPE]|([eE](\+|-)?(([0-9]+(\.[0-9]*)?)|(\.[0-9]+))))?$
                                                  x-kubernetes-int-or-string: true
                                                description: |-
                                                  Requests is a description of the initial vmi resources.
                                                  Valid resource keys are "memory" and "cpu".
                                                type: object
                                            type: object
                                        required:
                                        - devices
                                        type: object
                                      evictionStrategy:
                                        description: |-
                                          EvictionStrategy describes the strategy to follow when a node drain occurs.
                                          The possible options are:
                                          - "None": No action will be taken, according to the specified 'RunStrategy' the VirtualMachine will be restarted or shutdown.
                                          - "LiveMigrate": the VirtualMachineInstance will be migrated instead of being shutdown.
                                          - "LiveMigrateIfPossible": the same as "LiveMigrate" but only if the VirtualMachine is Live-Migratable, otherwise it will behave as "None".
                                          - "External": the VirtualMachineInstance will be protected by a PDB and `vmi.Status.EvacuationNodeName` will be set on eviction. This is mainly useful for cluster-api-provider-kubevirt (capk) which needs a way for VMI's to be blocked from eviction, yet signal capk that eviction has been called on the VMI so the capk controller can handle tearing the VMI down. Details can be found in the commit description https://github.com/kubevirt/kubevirt/commit/c1d77face705c8b126696bac9a3ee3825f27f1fa.
                                        type: string
                                      hostname:
                                        description: |-
                                          Specifies the hostname of the vmi
                                          If not specified, the hostname will be set to the name of the vmi, if dhcp or cloud-init is configured properly.
                                        type: string
                                      livenessProbe:
                                        description: |-
                                          Periodic probe of VirtualMachineInstance liveness.
                                          VirtualmachineInstances will be stopped if the probe fails.
                                          Cannot be updated.
                                          More info: https://kubernetes.io/docs/concepts/workloads/pods/pod-lifecycle#container-probes
                                        properties:
                                          exec:
                                            description: |-
                                              One and only one of the following should be specified.
                                              Exec specifies the action to take, it will be executed on the guest through the qemu-guest-agent.
                                              If the guest agent is not available, this probe will fail.
                                            properties:
                                              command:
                                                description: |-
                                                  Command is the command line to execute inside the container, the working directory for the
                                                  command  is root ('/') in the container's filesystem. The command is simply exec'd, it is
                                                  not run inside a shell, so traditional shell instructions ('|', etc) won't work. To use
                                                  a shell, you need to explicitly call out to that shell.
                                                  Exit status of 0 is treated as live/healthy and non-zero is unhealthy.
                                                items:
                                                  type: string
                                                type: array
                                                x-kubernetes-list-type: atomic
                                            type: object
                                          failureThreshold:
                                            description: |-
                                              Minimum consecutive failures for the probe to be considered failed after having succeeded.
                                              Defaults to 3. Minimum value is 1.
                                            format: int32
                                            type: integer
                                          guestAgentPing:
                                            description: GuestAgentPing contacts the
                                              qemu-guest-agent for availability checks.
                                            type: object
                                          httpGet:
                                            description: HTTPGet specifies the http
                                              request to perform.
                                            properties:
                                              host:
                                                description: |-
                                                  Host name to connect to, defaults to the pod IP. You probably want to set
                                                  "Host" in httpHeaders instead.
                                                type: string
                                              httpHeaders:
                                                description: Custom headers to set
                                                  in the request. HTTP allows repeated
                                                  headers.
                                                items:
                                                  description: HTTPHeader describes
                                                    a custom header to be used in
                                                    HTTP probes
                                                  properties:
                                                    name:
                                                      description: |-
                                                        The header field name.
                                                        This will be canonicalized upon output, so case-variant names will be understood as the same header.
                                                      type: string
                                                    value:
                                                      description: The header field
                                                        value
                                                      type: string
                                                  required:
                                                  - name
                                                  - value
                                                  type: object
                                                type: array
                                                x-kubernetes-list-type: atomic
                                              path:
                                                description: Path to access on the
                                                  HTTP server.
                                                type: string
                                              port:
                                                anyOf:
                                                - type: integer
                                                - type: string
                                                description: |-
                                                  Name or number of the port to access on the container.
                                                  Number must be in the range 1 to 65535.
                                                  Name must be an IANA_SVC_NAME.
                                                x-kubernetes-int-or-string: true
                                              scheme:
                                                description: |-
                                                  Scheme to use for connecting to the host.
                                                  Defaults to HTTP.
                                                type: string
                                            required:
                                            - port
                                            type: object
                                          initialDelaySeconds:
                                            description: |-
                                              Number of seconds after the VirtualMachineInstance has started before liveness probes are initiated.
                                              More info: https://kubernetes.io/docs/concepts/workloads/pods/pod-lifecycle#container-probes
                                            format: int32
                                            type: integer
                                          periodSeconds:
                                            description: |-
                                              How often (in seconds) to perform the probe.
                                              Default to 10 seconds. Minimum value is 1.
                                            format: int32
                                            type: integer
                                          successThreshold:
                                            description: |-
                                              Minimum consecutive successes for the probe to be considered successful after having failed.
                                              Defaults to 1. Must be 1 for liveness. Minimum value is 1.
                                            format: int32
                                            type: integer
                                          tcpSocket:
                                            description: |-
                                              TCPSocket specifies an action involving a TCP port.
                                              TCP hooks not yet supported
                                              TODO: implement a realistic TCP lifecycle hook
                                            properties:
                                              host:
                                                description: 'Optional: Host name
                                                  to connect to, defaults to the pod
                                                  IP.'
                                                type: string
                                              port:
                                                anyOf:
                                                - type: integer
                                                - type: string
                                                description: |-
                                                  Number or name of the port to access on the container.
                                                  Number must be in the range 1 to 65535.
                                                  Name must be an IANA_SVC_NAME.
                                                x-kubernetes-int-or-string: true
                                            required:
                                            - port
                                            type: object
                                          timeoutSeconds:
                                            description: |-
                                              Number of seconds after which the probe times out.
                                              For exec probes the timeout fails the probe but does not terminate the command running on the guest.
                                              This means a blocking command can result in an increasing load on the guest.
                                              A small buffer will be added to the resulting workload exec probe to compensate for delays
                                              caused by the qemu guest exec mechanism.
                                              Defaults to 1 second. Minimum value is 1.
                                              More info: https://kubernetes.io/docs/concepts/workloads/pods/pod-lifecycle#container-probes
                                            format: int32
                                            type: integer
                                        type: object
                                      networks:
                                        description: List of networks that can be
                                          attached to a vm's virtual interface.
                                        items:
                                          description: Network represents a network
                                            type and a resource that should be connected
                                            to the vm.
                                          properties:
                                            multus:
                                              description: Represents the multus cni
                                                network.
                                              properties:
                                                default:
                                                  description: |-
                                                    Select the default network and add it to the
                                                    multus-cni.io/default-network annotation.
                                                  type: boolean
                                                networkName:
                                                  description: |-
                                                    References to a NetworkAttachmentDefinition CRD object. Format:
                                                    <networkName>, <namespace>/<networkName>. If namespace is not
                                                    specified, VMI namespace is assumed.
                                                  type: string
                                              required:
                                              - networkName
                                              type: object
                                            name:
                                              description: |-
                                                Network name.
                                                Must be a DNS_LABEL and unique within the vm.
                                                More info: https://kubernetes.io/docs/concepts/overview/working-with-objects/names/#names
                                              type: string
                                            pod:
                                              description: Represents the stock pod
                                                network interface.
                                              properties:
                                                vmIPv6NetworkCIDR:
                                                  description: |-
                                                    IPv6 CIDR for the vm network.
                                                    Defaults to fd10:0:2::/120 if not specified.
                                                  type: string
                                                vmNetworkCIDR:
                                                  description: |-
                                                    CIDR for vm network.
                                                    Default 10.0.2.0/24 if not specified.
                                                  type: string
                                              type: object
                                          required:
                                          - name
                                          type: object
                                        type: array
                                      nodeSelector:
                                        additionalProperties:
                                          type: string
                                        description: |-
                                          NodeSelector is a selector which must be true for the vmi to fit on a node.
                                          Selector which must match a node's labels for the vmi to be scheduled on that node.
                                          More info: https://kubernetes.io/docs/concepts/configuration/assign-pod-node/
                                        type: object
                                      priorityClassName:
                                        description: |-
                                          If specified, indicates the pod's priority.
                                          If not specified, the pod priority will be default or zero if there is no
                                          default.
                                        type: string
                                      readinessProbe:
                                        description: |-
                                          Periodic probe of VirtualMachineInstance service readiness.
                                          VirtualmachineInstances will be removed from service endpoints if the probe fails.
                                          Cannot be updated.
                                          More info: https://kubernetes.io/docs/concepts/workloads/pods/pod-lifecycle#container-probes
                                        properties:
                                          exec:
                                            description: |-
                                              One and only one of the following should be specified.
                                              Exec specifies the action to take, it will be executed on the guest through the qemu-guest-agent.
                                              If the guest agent is not available, this probe will fail.
                                            properties:
                                              command:
                                                description: |-
                                                  Command is the command line to execute inside the container, the working directory for the
                                                  command  is root ('/') in the container's filesystem. The command is simply exec'd, it is
                                                  not run inside a shell, so traditional shell instructions ('|', etc) won't work. To use
                                                  a shell, you need to explicitly call out to that shell.
                                                  Exit status of 0 is treated as live/healthy and non-zero is unhealthy.
                                                items:
                                                  type: string
                                                type: array
                                                x-kubernetes-list-type: atomic
                                            type: object
                                          failureThreshold:
                                            description: |-
                                              Minimum consecutive failures for the probe to be considered failed after having succeeded.
                                              Defaults to 3. Minimum value is 1.
                                            format: int32
                                            type: integer
                                          guestAgentPing:
                                            description: GuestAgentPing contacts the
                                              qemu-guest-agent for availability checks.
                                            type: object
                                          httpGet:
                                            description: HTTPGet specifies the http
                                              request to perform.
                                            properties:
                                              host:
                                                description: |-
                                                  Host name to connect to, defaults to the pod IP. You probably want to set
                                                  "Host" in httpHeaders instead.
                                                type: string
                                              httpHeaders:
                                                description: Custom headers to set
                                                  in the request. HTTP allows repeated
                                                  headers.
                                                items:
                                                  description: HTTPHeader describes
                                                    a custom header to be used in
                                                    HTTP probes
                                                  properties:
                                                    name:
                                                      description: |-
                                                        The header field name.
                                                        This will be canonicalized upon output, so case-variant names will be understood as the same header.
                                                      type: string
                                                    value:
                                                      description: The header field
                                                        value
                                                      type: string
                                                  required:
                                                  - name
                                                  - value
                                                  type: object
                                                type: array
                                                x-kubernetes-list-type: atomic
                                              path:
                                                description: Path to access on the
                                                  HTTP server.
                                                type: string
                                              port:
                                                anyOf:
                                                - type: integer
                                                - type: string
                                                description: |-
                                                  Name or number of the port to access on the container.
                                                  Number must be in the range 1 to 65535.
                                                  Name must be an IANA_SVC_NAME.
                                                x-kubernetes-int-or-string: true
                                              scheme:
                                                description: |-
                                                  Scheme to use for connecting to the host.
                                                  Defaults to HTTP.
                                                type: string
                                            required:
                                            - port
                                            type: object
                                          initialDelaySeconds:
                                            description: |-
                                              Number of seconds after the VirtualMachineInstance has started before liveness probes are initiated.
                                              More info: https://kubernetes.io/docs/concepts/workloads/pods/pod-lifecycle#container-probes
                                            format: int32
                                            type: integer
                                          periodSeconds:
                                            description: |-
                                              How often (in seconds) to perform the probe.
                                              Default to 10 seconds. Minimum value is 1.
                                            format: int32
                                            type: integer
                                          successThreshold:
                                            description: |-
                                              Minimum consecutive successes for the probe to be considered successful after having failed.
                                              Defaults to 1. Must be 1 for liveness. Minimum value is 1.
                                            format: int32
                                            type: integer
                                          tcpSocket:
                                            description: |-
                                              TCPSocket specifies an action involving a TCP port.
                                              TCP hooks not yet supported
                                              TODO: implement a realistic TCP lifecycle hook
                                            properties:
                                              host:
                                                description: 'Optional: Host name
                                                  to connect to, defaults to the pod
                                                  IP.'
                                                type: string
                                              port:
                                                anyOf:
                                                - type: integer
                                                - type: string
                                                description: |-
                                                  Number or name of the port to access on the container.
                                                  Number must be in the range 1 to 65535.
                                                  Name must be an IANA_SVC_NAME.
                                                x-kubernetes-int-or-string: true
                                            required:
                                            - port
                                            type: object
                                          timeoutSeconds:
                                            description: |-
                                              Number of seconds after which the probe times out.
                                              For exec probes the timeout fails the probe but does not terminate the command running on the guest.
                                              This means a blocking command can result in an increasing load on the guest.
                                              A small buffer will be added to the resulting workload exec probe to compensate for delays
                                              caused by the qemu guest exec mechanism.
                                              Defaults to 1 second. Minimum value is 1.
                                              More info: https://kubernetes.io/docs/concepts/workloads/pods/pod-lifecycle#container-probes
                                            format: int32
                                            type: integer
                                        type: object
                                      schedulerName:
                                        description: |-
                                          If specified, the VMI will be dispatched by specified scheduler.
                                          If not specified, the VMI will be dispatched by default scheduler.
                                        type: string
                                      startStrategy:
                                        description: StartStrategy can be set to "Paused"
                                          if Virtual Machine should be started in
                                          paused state.
                                        type: string
                                      subdomain:
                                        description: |-
                                          If specified, the fully qualified vmi hostname will be "<hostname>.<subdomain>.<pod namespace>.svc.<cluster domain>".
                                          If not specified, the vmi will not have a domainname at all. The DNS entry will resolve to the vmi,
                                          no matter if the vmi itself can pick up a hostname.
                                        type: string
                                      terminationGracePeriodSeconds:
                                        description: Grace period observed after signalling
                                          a VirtualMachineInstance to stop after which
                                          the VirtualMachineInstance is force terminated.
                                        format: int64
                                        type: integer
                                      tolerations:
                                        description: If toleration is specified, obey
                                          all the toleration rules.
                                        items:
                                          description: |-
                                            The pod this Toleration is attached to tolerates any taint that matches
                                            the triple <key,value,effect> using the matching operator <operator>.
                                          properties:
                                            effect:
                                              description: |-
                                                Effect indicates the taint effect to match. Empty means match all taint effects.
                                                When specified, allowed values are NoSchedule, PreferNoSchedule and NoExecute.
                                              type: string
                                            key:
                                              description: |-
                                                Key is the taint key that the toleration applies to. Empty means match all taint keys.
                                                If the key is empty, operator must be Exists; this combination means to match all values and all keys.
                                              type: string
                                            operator:
                                              description: |-
                                                Operator represents a key's relationship to the value.
                                                Valid operators are Exists and Equal. Defaults to Equal.
                                                Exists is equivalent to wildcard for value, so that a pod can
                                                tolerate all taints of a particular category.
                                              type: string
                                            tolerationSeconds:
                                              description: |-
                                                TolerationSeconds represents the period of time the toleration (which must be
                                                of effect NoExecute, otherwise this field is ignored) tolerates the taint. By default,
                                                it is not set, which means tolerate the taint forever (do not evict). Zero and
                                                negative values will be treated as 0 (evict immediately) by the system.
                                              format: int64
                                              type: integer
                                            value:
                                              description: |-
                                                Value is the taint value the toleration matches to.
                                                If the operator is Exists, the value should be empty, otherwise just a regular string.
                                              type: string
                                          type: object
                                        type: array
                                      topologySpreadConstraints:
                                        description: |-
                                          TopologySpreadConstraints describes how a group of VMIs will be spread across a given topology
                                          domains. K8s scheduler will schedule VMI pods in a way which abides by the constraints.
                                        items:
                                          description: TopologySpreadConstraint specifies
                                            how to spread matching pods among the
                                            given topology.
                                          properties:
                                            labelSelector:
                                              description: |-
                                                LabelSelector is used to find matching pods.
                                                Pods that match this label selector are counted to determine the number of pods
                                                in their corresponding topology domain.
                                              properties:
                                                matchExpressions:
                                                  description: matchExpressions is
                                                    a list of label selector requirements.
                                                    The requirements are ANDed.
                                                  items:
                                                    description: |-
                                                      A label selector requirement is a selector that contains values, a key, and an operator that
                                                      relates the key and values.
                                                    properties:
                                                      key:
                                                        description: key is the label
                                                          key that the selector applies
                                                          to.
                                                        type: string
                                                      operator:
                                                        description: |-
                                                          operator represents a key's relationship to a set of values.
                                                          Valid operators are In, NotIn, Exists and DoesNotExist.
                                                        type: string
                                                      values:
                                                        description: |-
                                                          values is an array of string values. If the operator is In or NotIn,
                                                          the values array must be non-empty. If the operator is Exists or DoesNotExist,
                                                          the values array must be empty. This array is replaced during a strategic
                                                          merge patch.
                                                        items:
                                                          type: string
                                                        type: array
                                                        x-kubernetes-list-type: atomic
                                                    required:
                                                    - key
                                                    - operator
                                                    type: object
                                                  type: array
                                                  x-kubernetes-list-type: atomic
                                                matchLabels:
                                                  additionalProperties:
                                                    type: string
                                                  description: |-
                                                    matchLabels is a map of {key,value} pairs. A single {key,value} in the matchLabels
                                                    map is equivalent to an element of matchExpressions, whose key field is "key", the
                                                    operator is "In", and the values array contains only "value". The requirements are ANDed.
                                                  type: object
                                              type: object
                                              x-kubernetes-map-type: atomic
                                            matchLabelKeys:
                                              description: |-
                                                MatchLabelKeys is a set of pod label keys to select the pods over which
                                                spreading will be calculated. The keys are used to lookup values from the
                                                incoming pod labels, those key-value labels are ANDed with labelSelector
                                                to select the group of existing pods over which spreading will be calculated
                                                for the incoming pod. The same key is forbidden to exist in both MatchLabelKeys and LabelSelector.
                                                MatchLabelKeys cannot be set when LabelSelector isn't set.
                                                Keys that don't exist in the incoming pod labels will
                                                be ignored. A null or empty list means only match against labelSelector.


                                                This is a beta field and requires the MatchLabelKeysInPodTopologySpread feature gate to be enabled (enabled by default).
                                              items:
                                                type: string
                                              type: array
                                              x-kubernetes-list-type: atomic
                                            maxSkew:
                                              description: |-
                                                MaxSkew describes the degree to which pods may be unevenly distributed.
                                                When `whenUnsatisfiable=DoNotSchedule`, it is the maximum permitted difference
                                                between the number of matching pods in the target topology and the global minimum.
                                                The global minimum is the minimum number of matching pods in an eligible domain
                                                or zero if the number of eligible domains is less than MinDomains.
                                                For example, in a 3-zone cluster, MaxSkew is set to 1, and pods with the same
                                                labelSelector spread as 2/2/1:
                                                In this case, the global minimum is 1.
                                                | zone1 | zone2 | zone3 |
                                                |  P P  |  P P  |   P   |
                                                - if MaxSkew is 1, incoming pod can only be scheduled to zone3 to become 2/2/2;
                                                scheduling it onto zone1(zone2) would make the ActualSkew(3-1) on zone1(zone2)
                                                violate MaxSkew(1).
                                                - if MaxSkew is 2, incoming pod can be scheduled onto any zone.
                                                When `whenUnsatisfiable=ScheduleAnyway`, it is used to give higher precedence
                                                to topologies that satisfy it.
                                                It's a required field. Default value is 1 and 0 is not allowed.
                                              format: int32
                                              type: integer
                                            minDomains:
                                              description: |-
                                                MinDomains indicates a minimum number of eligible domains.
                                                When the number of eligible domains with matching topology keys is less than minDomains,
                                                Pod Topology Spread treats "global minimum" as 0, and then the calculation of Skew is performed.
                                                And when the number of eligible domains with matching topology keys equals or greater than minDomains,
                                                this value has no effect on scheduling.
                                                As a result, when the number of eligible domains is less than minDomains,
                                                scheduler won't schedule more than maxSkew Pods to those domains.
                                                If value is nil, the constraint behaves as if MinDomains is equal to 1.
                                                Valid values are integers greater than 0.
                                                When value is not nil, WhenUnsatisfiable must be DoNotSchedule.


                                                For example, in a 3-zone cluster, MaxSkew is set to 2, MinDomains is set to 5 and pods with the same
                                                labelSelector spread as 2/2/2:
                                                | zone1 | zone2 | zone3 |
                                                |  P P  |  P P  |  P P  |
                                                The number of domains is less than 5(MinDomains), so "global minimum" is treated as 0.
                                                In this situation, new pod with the same labelSelector cannot be scheduled,
                                                because computed skew will be 3(3 - 0) if new Pod is scheduled to any of the three zones,
                                                it will violate MaxSkew.
                                              format: int32
                                              type: integer
                                            nodeAffinityPolicy:
                                              description: |-
                                                NodeAffinityPolicy indicates how we will treat Pod's nodeAffinity/nodeSelector
                                                when calculating pod topology spread skew. Options are:
                                                - Honor: only nodes matching nodeAffinity/nodeSelector are included in the calculations.
                                                - Ignore: nodeAffinity/nodeSelector are ignored. All nodes are included in the calculations.


                                                If this value is nil, the behavior is equivalent to the Honor policy.
                                                This is a beta-level feature default enabled by the NodeInclusionPolicyInPodTopologySpread feature flag.
                                              type: string
                                            nodeTaintsPolicy:
                                              description: |-
                                                NodeTaintsPolicy indicates how we will treat node taints when calculating
                                                pod topology spread skew. Options are:
                                                - Honor: nodes without taints, along with tainted nodes for which the incoming pod
                                                has a toleration, are included.
                                                - Ignore: node taints are ignored. All nodes are included.


                                                If this value is nil, the behavior is equivalent to the Ignore policy.
                                                This is a beta-level feature default enabled by the NodeInclusionPolicyInPodTopologySpread feature flag.
                                              type: string
                                            topologyKey:
                                              description: |-
                                                TopologyKey is the key of node labels. Nodes that have a label with this key
                                                and identical values are considered to be in the same topology.
                                                We consider each <key, value> as a "bucket", and try to put balanced number
                                                of pods into each bucket.
                                                We define a domain as a particular instance of a topology.
                                                Also, we define an eligible domain as a domain whose nodes meet the requirements of
                                                nodeAffinityPolicy and nodeTaintsPolicy.
                                                e.g. If TopologyKey is "kubernetes.io/hostname", each Node is a domain of that topology.
                                                And, if TopologyKey is "topology.kubernetes.io/zone", each zone is a domain of that topology.
                                                It's a required field.
                                              type: string
                                            whenUnsatisfiable:
                                              description: |-
                                                WhenUnsatisfiable indicates how to deal with a pod if it doesn't satisfy
                                                the spread constraint.
                                                - DoNotSchedule (default) tells the scheduler not to schedule it.
                                                - ScheduleAnyway tells the scheduler to schedule the pod in any location,
                                                  but giving higher precedence to topologies that would help reduce the
                                                  skew.
                                                A constraint is considered "Unsatisfiable" for an incoming pod
                                                if and only if every possible node assignment for that pod would violate
                                                "MaxSkew" on some topology.
                                                For example, in a 3-zone cluster, MaxSkew is set to 1, and pods with the same
                                                labelSelector spread as 3/1/1:
                                                | zone1 | zone2 | zone3 |
                                                | P P P |   P   |   P   |
                                                If WhenUnsatisfiable is set to DoNotSchedule, incoming pod can only be scheduled
                                                to zone2(zone3) to become 3/2/1(3/1/2) as ActualSkew(2-1) on zone2(zone3) satisfies
                                                MaxSkew(1). In other words, the cluster can still be imbalanced, but scheduler
                                                won't make it *more* imbalanced.
                                                It's a required field.
                                              type: string
                                          required:
                                          - maxSkew
                                          - topologyKey
                                          - whenUnsatisfiable
                                          type: object
                                        type: array
                                        x-kubernetes-list-map-keys:
                                        - topologyKey
                                        - whenUnsatisfiable
                                        x-kubernetes-list-type: map
                                      volumes:
                                        description: List of volumes that can be mounted
                                          by disks belonging to the vmi.
                                        items:
                                          description: Volume represents a named volume
                                            in a vmi.
                                          properties:
                                            cloudInitConfigDrive:
                                              description: |-
                                                CloudInitConfigDrive represents a cloud-init Config Drive user-data source.
                                                The Config Drive data will be added as a disk to the vmi. A proper cloud-init installation is required inside the guest.
                                                More info: https://cloudinit.readthedocs.io/en/latest/topics/datasources/configdrive.html
                                              properties:
                                                networkData:
                                                  description: NetworkData contains
                                                    config drive inline cloud-init
                                                    networkdata.
                                                  type: string
                                                networkDataBase64:
                                                  description: NetworkDataBase64 contains
                                                    config drive cloud-init networkdata
                                                    as a base64 encoded string.
                                                  type: string
                                                networkDataSecretRef:
                                                  description: NetworkDataSecretRef
                                                    references a k8s secret that contains
                                                    config drive networkdata.
                                                  properties:
                                                    name:
                                                      default: ""
                                                      description: |-
                                                        Name of the referent.
                                                        This field is effectively required, but due to backwards compatibility is
                                                        allowed to be empty. Instances of this type with an empty value here are
                                                        almost certainly wrong.
                                                        TODO: Add other useful fields. apiVersion, kind, uid?
                                                        More info: https://kubernetes.io/docs/concepts/overview/working-with-objects/names/#names
                                                        TODO: Drop `kubebuilder:default` when controller-gen doesn't need it https://github.com/kubernetes-sigs/kubebuilder/issues/3896.
                                                      type: string
                                                  type: object
                                                  x-kubernetes-map-type: atomic
                                                secretRef:
                                                  description: UserDataSecretRef references
                                                    a k8s secret that contains config
                                                    drive userdata.
                                                  properties:
                                                    name:
                                                      default: ""
                                                      description: |-
                                                        Name of the referent.
                                                        This field is effectively required, but due to backwards compatibility is
                                                        allowed to be empty. Instances of this type with an empty value here are
                                                        almost certainly wrong.
                                                        TODO: Add other useful fields. apiVersion, kind, uid?
                                                        More info: https://kubernetes.io/docs/concepts/overview/working-with-objects/names/#names
                                                        TODO: Drop `kubebuilder:default` when controller-gen doesn't need it https://github.com/kubernetes-sigs/kubebuilder/issues/3896.
                                                      type: string
                                                  type: object
                                                  x-kubernetes-map-type: atomic
                                                userData:
                                                  description: UserData contains config
                                                    drive inline cloud-init userdata.
                                                  type: string
                                                userDataBase64:
                                                  description: UserDataBase64 contains
                                                    config drive cloud-init userdata
                                                    as a base64 encoded string.
                                                  type: string
                                              type: object
                                            cloudInitNoCloud:
                                              description: |-
                                                CloudInitNoCloud represents a cloud-init NoCloud user-data source.
                                                The NoCloud data will be added as a disk to the vmi. A proper cloud-init installation is required inside the guest.
                                                More info: http://cloudinit.readthedocs.io/en/latest/topics/datasources/nocloud.html
                                              properties:
                                                networkData:
                                                  description: NetworkData contains
                                                    NoCloud inline cloud-init networkdata.
                                                  type: string
                                                networkDataBase64:
                                                  description: NetworkDataBase64 contains
                                                    NoCloud cloud-init networkdata
                                                    as a base64 encoded string.
                                                  type: string
                                                networkDataSecretRef:
                                                  description: NetworkDataSecretRef
                                                    references a k8s secret that contains
                                                    NoCloud networkdata.
                                                  properties:
                                                    name:
                                                      default: ""
                                                      description: |-
                                                        Name of the referent.
                                                        This field is effectively required, but due to backwards compatibility is
                                                        allowed to be empty. Instances of this type with an empty value here are
                                                        almost certainly wrong.
                                                        TODO: Add other useful fields. apiVersion, kind, uid?
                                                        More info: https://kubernetes.io/docs/concepts/overview/working-with-objects/names/#names
                                                        TODO: Drop `kubebuilder:default` when controller-gen doesn't need it https://github.com/kubernetes-sigs/kubebuilder/issues/3896.
                                                      type: string
                                                  type: object
                                                  x-kubernetes-map-type: atomic
                                                secretRef:
                                                  description: UserDataSecretRef references
                                                    a k8s secret that contains NoCloud
                                                    userdata.
                                                  properties:
                                                    name:
                                                      default: ""
                                                      description: |-
                                                        Name of the referent.
                                                        This field is effectively required, but due to backwards compatibility is
                                                        allowed to be empty. Instances of this type with an empty value here are
                                                        almost certainly wrong.
                                                        TODO: Add other useful fields. apiVersion, kind, uid?
                                                        More info: https://kubernetes.io/docs/concepts/overview/working-with-objects/names/#names
                                                        TODO: Drop `kubebuilder:default` when controller-gen doesn't need it https://github.com/kubernetes-sigs/kubebuilder/issues/3896.
                                                      type: string
                                                  type: object
                                                  x-kubernetes-map-type: atomic
                                                userData:
                                                  description: UserData contains NoCloud
                                                    inline cloud-init userdata.
                                                  type: string
                                                userDataBase64:
                                                  description: UserDataBase64 contains
                                                    NoCloud cloud-init userdata as
                                                    a base64 encoded string.
                                                  type: string
                                              type: object
                                            configMap:
                                              description: |-
                                                ConfigMapSource represents a reference to a ConfigMap in the same namespace.
                                                More info: https://kubernetes.io/docs/tasks/configure-pod-container/configure-pod-configmap/
                                              properties:
                                                name:
                                                  default: ""
                                                  description: |-
                                                    Name of the referent.
                                                    This field is effectively required, but due to backwards compatibility is
                                                    allowed to be empty. Instances of this type with an empty value here are
                                                    almost certainly wrong.
                                                    TODO: Add other useful fields. apiVersion, kind, uid?
                                                    More info: https://kubernetes.io/docs/concepts/overview/working-with-objects/names/#names
                                                    TODO: Drop `kubebuilder:default` when controller-gen doesn't need it https://github.com/kubernetes-sigs/kubebuilder/issues/3896.
                                                  type: string
                                                optional:
                                                  description: Specify whether the
                                                    ConfigMap or it's keys must be
                                                    defined
                                                  type: boolean
                                                volumeLabel:
                                                  description: |-
                                                    The volume label of the resulting disk inside the VMI.
                                                    Different bootstrapping mechanisms require different values.
                                                    Typical values are "cidata" (cloud-init), "config-2" (cloud-init) or "OEMDRV" (kickstart).
                                                  type: string
                                              type: object
                                              x-kubernetes-map-type: atomic
                                            containerDisk:
                                              description: |-
                                                ContainerDisk references a docker image, embedding a qcow or raw disk.
                                                More info: https://kubevirt.gitbooks.io/user-guide/registry-disk.html
                                              properties:
                                                image:
                                                  description: Image is the name of
                                                    the image with the embedded disk.
                                                  type: string
                                                imagePullPolicy:
                                                  description: |-
                                                    Image pull policy.
                                                    One of Always, Never, IfNotPresent.
                                                    Defaults to Always if :latest tag is specified, or IfNotPresent otherwise.
                                                    Cannot be updated.
                                                    More info: https://kubernetes.io/docs/concepts/containers/images#updating-images
                                                  type: string
                                                imagePullSecret:
                                                  description: ImagePullSecret is
                                                    the name of the Docker registry
                                                    secret required to pull the image.
                                                    The secret must already exist.
                                                  type: string
                                                path:
                                                  description: Path defines the path
                                                    to disk file in the container
                                                  type: string
                                              required:
                                              - image
                                              type: object
                                            dataVolume:
                                              description: |-
                                                DataVolume represents the dynamic creation a PVC for this volume as well as
                                                the process of populating that PVC with a disk image.
                                              properties:
                                                hotpluggable:
                                                  description: Hotpluggable indicates
                                                    whether the volume can be hotplugged
                                                    and hotunplugged.
                                                  type: boolean
                                                name:
                                                  description: |-
                                                    Name of both the DataVolume and the PVC in the same namespace.
                                                    After PVC population the DataVolume is garbage collected by default.
                                                  type: string
                                              required:
                                              - name
                                              type: object
                                            downwardAPI:
                                              description: DownwardAPI represents
                                                downward API about the pod that should
                                                populate this volume
                                              properties:
                                                fields:
                                                  description: Fields is a list of
                                                    downward API volume file
                                                  items:
                                                    description: DownwardAPIVolumeFile
                                                      represents information to create
                                                      the file containing the pod
                                                      field
                                                    properties:
                                                      fieldRef:
                                                        description: 'Required: Selects
                                                          a field of the pod: only
                                                          annotations, labels, name,
                                                          namespace and uid are supported.'
                                                        properties:
                                                          apiVersion:
                                                            description: Version of
                                                              the schema the FieldPath
                                                              is written in terms
                                                              of, defaults to "v1".
                                                            type: string
                                                          fieldPath:
                                                            description: Path of the
                                                              field to select in the
                                                              specified API version.
                                                            type: string
                                                        required:
                                                        - fieldPath
                                                        type: object
                                                        x-kubernetes-map-type: atomic
                                                      mode:
                                                        description: |-
                                                          Optional: mode bits used to set permissions on this file, must be an octal value
                                                          between 0000 and 0777 or a decimal value between 0 and 511.
                                                          YAML accepts both octal and decimal values, JSON requires decimal values for mode bits.
                                                          If not specified, the volume defaultMode will be used.
                                                          This might be in conflict with other options that affect the file
                                                          mode, like fsGroup, and the result can be other mode bits set.
                                                        format: int32
                                                        type: integer
                                                      path:
                                                        description: 'Required: Path
                                                          is  the relative path name
                                                          of the file to be created.
                                                          Must not be absolute or
                                                          contain the ''..'' path.
                                                          Must be utf-8 encoded. The
                                                          first item of the relative
                                                          path must not start with
                                                          ''..'''
                                                        type: string
                                                      resourceFieldRef:
                                                        description: |-
                                                          Selects a resource of the container: only resources limits and requests
                                                          (limits.cpu, limits.memory, requests.cpu and requests.memory) are currently supported.
                                                        properties:
                                                          containerName:
                                                            description: 'Container
                                                              name: required for volumes,
                                                              optional for env vars'
                                                            type: string
                                                          divisor:
                                                            anyOf:
                                                            - type: integer
                                                            - type: string
                                                            description: Specifies
                                                              the output format of
                                                              the exposed resources,
                                                              defaults to "1"
                                                            pattern: ^(\+|-)?(([0-9]+(\.[0-9]*)?)|(\.[0-9]+))(([KMGTPE]i)|[numkMGTPE]|([eE](\+|-)?(([0-9]+(\.[0-9]*)?)|(\.[0-9]+))))?$
                                                            x-kubernetes-int-or-string: true
                                                          resource:
                                                            description: 'Required:
                                                              resource to select'
                                                            type: string
                                                        required:
                                                        - resource
                                                        type: object
                                                        x-kubernetes-map-type: atomic
                                                    required:
                                                    - path
                                                    type: object
                                                  type: array
                                                volumeLabel:
                                                  description: |-
                                                    The volume label of the resulting disk inside the VMI.
                                                    Different bootstrapping mechanisms require different values.
                                                    Typical values are "cidata" (cloud-init), "config-2" (cloud-init) or "OEMDRV" (kickstart).
                                                  type: string
                                              type: object
                                            downwardMetrics:
                                              description: |-
                                                DownwardMetrics adds a very small disk to VMIs which contains a limited view of host and guest
                                                metrics. The disk content is compatible with vhostmd (https://github.com/vhostmd/vhostmd) and vm-dump-metrics.
                                              type: object
                                            emptyDisk:
                                              description: |-
                                                EmptyDisk represents a temporary disk which shares the vmis lifecycle.
                                                More info: https://kubevirt.gitbooks.io/user-guide/disks-and-volumes.html
                                              properties:
                                                capacity:
                                                  anyOf:
                                                  - type: integer
                                                  - type: string
                                                  description: Capacity of the sparse
                                                    disk.
                                                  pattern: ^(\+|-)?(([0-9]+(\.[0-9]*)?)|(\.[0-9]+))(([KMGTPE]i)|[numkMGTPE]|([eE](\+|-)?(([0-9]+(\.[0-9]*)?)|(\.[0-9]+))))?$
                                                  x-kubernetes-int-or-string: true
                                              required:
                                              - capacity
                                              type: object
                                            ephemeral:
                                              description: Ephemeral is a special
                                                volume source that "wraps" specified
                                                source and provides copy-on-write
                                                image on top of it.
                                              properties:
                                                persistentVolumeClaim:
                                                  description: |-
                                                    PersistentVolumeClaimVolumeSource represents a reference to a PersistentVolumeClaim in the same namespace.
                                                    Directly attached to the vmi via qemu.
                                                    More info: https://kubernetes.io/docs/concepts/storage/persistent-volumes#persistentvolumeclaims
                                                  properties:
                                                    claimName:
                                                      description: |-
                                                        claimName is the name of a PersistentVolumeClaim in the same namespace as the pod using this volume.
                                                        More info: https://kubernetes.io/docs/concepts/storage/persistent-volumes#persistentvolumeclaims
                                                      type: string
                                                    readOnly:
                                                      description: |-
                                                        readOnly Will force the ReadOnly setting in VolumeMounts.
                                                        Default false.
                                                      type: boolean
                                                  required:
                                                  - claimName
                                                  type: object
                                              type: object
                                            hostDisk:
                                              description: HostDisk represents a disk
                                                created on the cluster level
                                              properties:
                                                capacity:
                                                  anyOf:
                                                  - type: integer
                                                  - type: string
                                                  description: Capacity of the sparse
                                                    disk
                                                  pattern: ^(\+|-)?(([0-9]+(\.[0-9]*)?)|(\.[0-9]+))(([KMGTPE]i)|[numkMGTPE]|([eE](\+|-)?(([0-9]+(\.[0-9]*)?)|(\.[0-9]+))))?$
                                                  x-kubernetes-int-or-string: true
                                                path:
                                                  description: The path to HostDisk
                                                    image located on the cluster
                                                  type: string
                                                shared:
                                                  description: Shared indicate whether
                                                    the path is shared between nodes
                                                  type: boolean
                                                type:
                                                  description: |-
                                                    Contains information if disk.img exists or should be created
                                                    allowed options are 'Disk' and 'DiskOrCreate'
                                                  type: string
                                              required:
                                              - path
                                              - type
                                              type: object
                                            memoryDump:
                                              description: MemoryDump is attached
                                                to the virt launcher and is populated
                                                with a memory dump of the vmi
                                              properties:
                                                claimName:
                                                  description: |-
                                                    claimName is the name of a PersistentVolumeClaim in the same namespace as the pod using this volume.
                                                    More info: https://kubernetes.io/docs/concepts/storage/persistent-volumes#persistentvolumeclaims
                                                  type: string
                                                hotpluggable:
                                                  description: Hotpluggable indicates
                                                    whether the volume can be hotplugged
                                                    and hotunplugged.
                                                  type: boolean
                                                readOnly:
                                                  description: |-
                                                    readOnly Will force the ReadOnly setting in VolumeMounts.
                                                    Default false.
                                                  type: boolean
                                              required:
                                              - claimName
                                              type: object
                                            name:
                                              description: |-
                                                Volume's name.
                                                Must be a DNS_LABEL and unique within the vmi.
                                                More info: https://kubernetes.io/docs/concepts/overview/working-with-objects/names/#names
                                              type: string
                                            persistentVolumeClaim:
                                              description: |-
                                                PersistentVolumeClaimVolumeSource represents a reference to a PersistentVolumeClaim in the same namespace.
                                                Directly attached to the vmi via qemu.
                                                More info: https://kubernetes.io/docs/concepts/storage/persistent-volumes#persistentvolumeclaims
                                              properties:
                                                claimName:
                                                  description: |-
                                                    claimName is the name of a PersistentVolumeClaim in the same namespace as the pod using this volume.
                                                    More info: https://kubernetes.io/docs/concepts/storage/persistent-volumes#persistentvolumeclaims
                                                  type: string
                                                hotpluggable:
                                                  description: Hotpluggable indicates
                                                    whether the volume can be hotplugged
                                                    and hotunplugged.
                                                  type: boolean
                                                readOnly:
                                                  description: |-
                                                    readOnly Will force the ReadOnly setting in VolumeMounts.
                                                    Default false.
                                                  type: boolean
                                              required:
                                              - claimName
                                              type: object
                                            secret:
                                              description: |-
                                                SecretVolumeSource represents a reference to a secret data in the same namespace.
                                                More info: https://kubernetes.io/docs/concepts/configuration/secret/
                                              properties:
                                                optional:
                                                  description: Specify whether the
                                                    Secret or it's keys must be defined
                                                  type: boolean
                                                secretName:
                                                  description: |-
                                                    Name of the secret in the pod's namespace to use.
                                                    More info: https://kubernetes.io/docs/concepts/storage/volumes#secret
                                                  type: string
                                                volumeLabel:
                                                  description: |-
                                                    The volume label of the resulting disk inside the VMI.
                                                    Different bootstrapping mechanisms require different values.
                                                    Typical values are "cidata" (cloud-init), "config-2" (cloud-init) or "OEMDRV" (kickstart).
                                                  type: string
                                              type: object
                                            serviceAccount:
                                              description: |-
                                                ServiceAccountVolumeSource represents a reference to a service account.
                                                There can only be one volume of this type!
                                                More info: https://kubernetes.io/docs/tasks/configure-pod-container/configure-service-account/
                                              properties:
                                                serviceAccountName:
                                                  description: |-
                                                    Name of the service account in the pod's namespace to use.
                                                    More info: https://kubernetes.io/docs/tasks/configure-pod-container/configure-service-account/
                                                  type: string
                                              type: object
                                            sysprep:
                                              description: Represents a Sysprep volume
                                                source.
                                              properties:
                                                configMap:
                                                  description: ConfigMap references
                                                    a ConfigMap that contains Sysprep
                                                    answer file named autounattend.xml
                                                    that should be attached as disk
                                                    of CDROM type.
                                                  properties:
                                                    name:
                                                      default: ""
                                                      description: |-
                                                        Name of the referent.
                                                        This field is effectively required, but due to backwards compatibility is
                                                        allowed to be empty. Instances of this type with an empty value here are
                                                        almost certainly wrong.
                                                        TODO: Add other useful fields. apiVersion, kind, uid?
                                                        More info: https://kubernetes.io/docs/concepts/overview/working-with-objects/names/#names
                                                        TODO: Drop `kubebuilder:default` when controller-gen doesn't need it https://github.com/kubernetes-sigs/kubebuilder/issues/3896.
                                                      type: string
                                                  type: object
                                                  x-kubernetes-map-type: atomic
                                                secret:
                                                  description: Secret references a
                                                    k8s Secret that contains Sysprep
                                                    answer file named autounattend.xml
                                                    that should be attached as disk
                                                    of CDROM type.
                                                  properties:
                                                    name:
                                                      default: ""
                                                      description: |-
                                                        Name of the referent.
                                                        This field is effectively required, but due to backwards compatibility is
                                                        allowed to be empty. Instances of this type with an empty value here are
                                                        almost certainly wrong.
                                                        TODO: Add other useful fields. apiVersion, kind, uid?
                                                        More info: https://kubernetes.io/docs/concepts/overview/working-with-objects/names/#names
                                                        TODO: Drop `kubebuilder:default` when controller-gen doesn't need it https://github.com/kubernetes-sigs/kubebuilder/issues/3896.
                                                      type: string
                                                  type: object
                                                  x-kubernetes-map-type: atomic
                                              type: object
                                          required:
                                          - name
                                          type: object
                                        type: array
                                    required:
                                    - domain
                                    type: object
                                type: object
                            required:
                            - template
                            type: object
                        type: object
                    type: object
                required:
                - spec
                type: object
            required:
            - template
            type: object
        type: object
    served: true
    storage: true<|MERGE_RESOLUTION|>--- conflicted
+++ resolved
@@ -1336,17 +1336,9 @@
                                                         with the corresponding weight.
                                                       properties:
                                                         labelSelector:
-<<<<<<< HEAD
-                                                          description: A label query
-                                                            over a set of resources,
-                                                            in this case pods. If
-                                                            it's null, this PodAffinityTerm
-                                                            matches with no Pods.
-=======
                                                           description: |-
                                                             A label query over a set of resources, in this case pods.
                                                             If it's null, this PodAffinityTerm matches with no Pods.
->>>>>>> 1cb01012
                                                           properties:
                                                             matchExpressions:
                                                               description: matchExpressions
@@ -1396,37 +1388,6 @@
                                                                 operator is "In", and the values array contains only "value". The requirements are ANDed.
                                                               type: object
                                                           type: object
-<<<<<<< HEAD
-                                                        matchLabelKeys:
-                                                          description: MatchLabelKeys
-                                                            is a set of pod label
-                                                            keys to select which pods
-                                                            will be taken into consideration.
-                                                            The keys are used to lookup
-                                                            values from the incoming
-                                                            pod labels, those key-value
-                                                            labels are merged with
-                                                            `LabelSelector` as `key
-                                                            in (value)` to select
-                                                            the group of existing
-                                                            pods which pods will be
-                                                            taken into consideration
-                                                            for the incoming pod's
-                                                            pod (anti) affinity. Keys
-                                                            that don't exist in the
-                                                            incoming pod labels will
-                                                            be ignored. The default
-                                                            value is empty. The same
-                                                            key is forbidden to exist
-                                                            in both MatchLabelKeys
-                                                            and LabelSelector. Also,
-                                                            MatchLabelKeys cannot
-                                                            be set when LabelSelector
-                                                            isn't set. This is an
-                                                            alpha field and requires
-                                                            enabling MatchLabelKeysInPodAffinity
-                                                            feature gate.
-=======
                                                           x-kubernetes-map-type: atomic
                                                         matchLabelKeys:
                                                           description: |-
@@ -1439,42 +1400,11 @@
                                                             The same key is forbidden to exist in both matchLabelKeys and labelSelector.
                                                             Also, matchLabelKeys cannot be set when labelSelector isn't set.
                                                             This is an alpha field and requires enabling MatchLabelKeysInPodAffinity feature gate.
->>>>>>> 1cb01012
                                                           items:
                                                             type: string
                                                           type: array
                                                           x-kubernetes-list-type: atomic
                                                         mismatchLabelKeys:
-<<<<<<< HEAD
-                                                          description: MismatchLabelKeys
-                                                            is a set of pod label
-                                                            keys to select which pods
-                                                            will be taken into consideration.
-                                                            The keys are used to lookup
-                                                            values from the incoming
-                                                            pod labels, those key-value
-                                                            labels are merged with
-                                                            `LabelSelector` as `key
-                                                            notin (value)` to select
-                                                            the group of existing
-                                                            pods which pods will be
-                                                            taken into consideration
-                                                            for the incoming pod's
-                                                            pod (anti) affinity. Keys
-                                                            that don't exist in the
-                                                            incoming pod labels will
-                                                            be ignored. The default
-                                                            value is empty. The same
-                                                            key is forbidden to exist
-                                                            in both MismatchLabelKeys
-                                                            and LabelSelector. Also,
-                                                            MismatchLabelKeys cannot
-                                                            be set when LabelSelector
-                                                            isn't set. This is an
-                                                            alpha field and requires
-                                                            enabling MatchLabelKeysInPodAffinity
-                                                            feature gate.
-=======
                                                           description: |-
                                                             MismatchLabelKeys is a set of pod label keys to select which pods will
                                                             be taken into consideration. The keys are used to lookup values from the
@@ -1485,7 +1415,6 @@
                                                             The same key is forbidden to exist in both mismatchLabelKeys and labelSelector.
                                                             Also, mismatchLabelKeys cannot be set when labelSelector isn't set.
                                                             This is an alpha field and requires enabling MatchLabelKeysInPodAffinity feature gate.
->>>>>>> 1cb01012
                                                           items:
                                                             type: string
                                                           type: array
@@ -1599,17 +1528,9 @@
                                                     a pod of the set of pods is running
                                                   properties:
                                                     labelSelector:
-<<<<<<< HEAD
-                                                      description: A label query over
-                                                        a set of resources, in this
-                                                        case pods. If it's null, this
-                                                        PodAffinityTerm matches with
-                                                        no Pods.
-=======
                                                       description: |-
                                                         A label query over a set of resources, in this case pods.
                                                         If it's null, this PodAffinityTerm matches with no Pods.
->>>>>>> 1cb01012
                                                       properties:
                                                         matchExpressions:
                                                           description: matchExpressions
@@ -1657,34 +1578,6 @@
                                                             operator is "In", and the values array contains only "value". The requirements are ANDed.
                                                           type: object
                                                       type: object
-<<<<<<< HEAD
-                                                    matchLabelKeys:
-                                                      description: MatchLabelKeys
-                                                        is a set of pod label keys
-                                                        to select which pods will
-                                                        be taken into consideration.
-                                                        The keys are used to lookup
-                                                        values from the incoming pod
-                                                        labels, those key-value labels
-                                                        are merged with `LabelSelector`
-                                                        as `key in (value)` to select
-                                                        the group of existing pods
-                                                        which pods will be taken into
-                                                        consideration for the incoming
-                                                        pod's pod (anti) affinity.
-                                                        Keys that don't exist in the
-                                                        incoming pod labels will be
-                                                        ignored. The default value
-                                                        is empty. The same key is
-                                                        forbidden to exist in both
-                                                        MatchLabelKeys and LabelSelector.
-                                                        Also, MatchLabelKeys cannot
-                                                        be set when LabelSelector
-                                                        isn't set. This is an alpha
-                                                        field and requires enabling
-                                                        MatchLabelKeysInPodAffinity
-                                                        feature gate.
-=======
                                                       x-kubernetes-map-type: atomic
                                                     matchLabelKeys:
                                                       description: |-
@@ -1697,39 +1590,11 @@
                                                         The same key is forbidden to exist in both matchLabelKeys and labelSelector.
                                                         Also, matchLabelKeys cannot be set when labelSelector isn't set.
                                                         This is an alpha field and requires enabling MatchLabelKeysInPodAffinity feature gate.
->>>>>>> 1cb01012
                                                       items:
                                                         type: string
                                                       type: array
                                                       x-kubernetes-list-type: atomic
                                                     mismatchLabelKeys:
-<<<<<<< HEAD
-                                                      description: MismatchLabelKeys
-                                                        is a set of pod label keys
-                                                        to select which pods will
-                                                        be taken into consideration.
-                                                        The keys are used to lookup
-                                                        values from the incoming pod
-                                                        labels, those key-value labels
-                                                        are merged with `LabelSelector`
-                                                        as `key notin (value)` to
-                                                        select the group of existing
-                                                        pods which pods will be taken
-                                                        into consideration for the
-                                                        incoming pod's pod (anti)
-                                                        affinity. Keys that don't
-                                                        exist in the incoming pod
-                                                        labels will be ignored. The
-                                                        default value is empty. The
-                                                        same key is forbidden to exist
-                                                        in both MismatchLabelKeys
-                                                        and LabelSelector. Also, MismatchLabelKeys
-                                                        cannot be set when LabelSelector
-                                                        isn't set. This is an alpha
-                                                        field and requires enabling
-                                                        MatchLabelKeysInPodAffinity
-                                                        feature gate.
-=======
                                                       description: |-
                                                         MismatchLabelKeys is a set of pod label keys to select which pods will
                                                         be taken into consideration. The keys are used to lookup values from the
@@ -1740,7 +1605,6 @@
                                                         The same key is forbidden to exist in both mismatchLabelKeys and labelSelector.
                                                         Also, mismatchLabelKeys cannot be set when labelSelector isn't set.
                                                         This is an alpha field and requires enabling MatchLabelKeysInPodAffinity feature gate.
->>>>>>> 1cb01012
                                                       items:
                                                         type: string
                                                       type: array
@@ -1853,17 +1717,9 @@
                                                         with the corresponding weight.
                                                       properties:
                                                         labelSelector:
-<<<<<<< HEAD
-                                                          description: A label query
-                                                            over a set of resources,
-                                                            in this case pods. If
-                                                            it's null, this PodAffinityTerm
-                                                            matches with no Pods.
-=======
                                                           description: |-
                                                             A label query over a set of resources, in this case pods.
                                                             If it's null, this PodAffinityTerm matches with no Pods.
->>>>>>> 1cb01012
                                                           properties:
                                                             matchExpressions:
                                                               description: matchExpressions
@@ -1913,37 +1769,6 @@
                                                                 operator is "In", and the values array contains only "value". The requirements are ANDed.
                                                               type: object
                                                           type: object
-<<<<<<< HEAD
-                                                        matchLabelKeys:
-                                                          description: MatchLabelKeys
-                                                            is a set of pod label
-                                                            keys to select which pods
-                                                            will be taken into consideration.
-                                                            The keys are used to lookup
-                                                            values from the incoming
-                                                            pod labels, those key-value
-                                                            labels are merged with
-                                                            `LabelSelector` as `key
-                                                            in (value)` to select
-                                                            the group of existing
-                                                            pods which pods will be
-                                                            taken into consideration
-                                                            for the incoming pod's
-                                                            pod (anti) affinity. Keys
-                                                            that don't exist in the
-                                                            incoming pod labels will
-                                                            be ignored. The default
-                                                            value is empty. The same
-                                                            key is forbidden to exist
-                                                            in both MatchLabelKeys
-                                                            and LabelSelector. Also,
-                                                            MatchLabelKeys cannot
-                                                            be set when LabelSelector
-                                                            isn't set. This is an
-                                                            alpha field and requires
-                                                            enabling MatchLabelKeysInPodAffinity
-                                                            feature gate.
-=======
                                                           x-kubernetes-map-type: atomic
                                                         matchLabelKeys:
                                                           description: |-
@@ -1956,42 +1781,11 @@
                                                             The same key is forbidden to exist in both matchLabelKeys and labelSelector.
                                                             Also, matchLabelKeys cannot be set when labelSelector isn't set.
                                                             This is an alpha field and requires enabling MatchLabelKeysInPodAffinity feature gate.
->>>>>>> 1cb01012
                                                           items:
                                                             type: string
                                                           type: array
                                                           x-kubernetes-list-type: atomic
                                                         mismatchLabelKeys:
-<<<<<<< HEAD
-                                                          description: MismatchLabelKeys
-                                                            is a set of pod label
-                                                            keys to select which pods
-                                                            will be taken into consideration.
-                                                            The keys are used to lookup
-                                                            values from the incoming
-                                                            pod labels, those key-value
-                                                            labels are merged with
-                                                            `LabelSelector` as `key
-                                                            notin (value)` to select
-                                                            the group of existing
-                                                            pods which pods will be
-                                                            taken into consideration
-                                                            for the incoming pod's
-                                                            pod (anti) affinity. Keys
-                                                            that don't exist in the
-                                                            incoming pod labels will
-                                                            be ignored. The default
-                                                            value is empty. The same
-                                                            key is forbidden to exist
-                                                            in both MismatchLabelKeys
-                                                            and LabelSelector. Also,
-                                                            MismatchLabelKeys cannot
-                                                            be set when LabelSelector
-                                                            isn't set. This is an
-                                                            alpha field and requires
-                                                            enabling MatchLabelKeysInPodAffinity
-                                                            feature gate.
-=======
                                                           description: |-
                                                             MismatchLabelKeys is a set of pod label keys to select which pods will
                                                             be taken into consideration. The keys are used to lookup values from the
@@ -2002,7 +1796,6 @@
                                                             The same key is forbidden to exist in both mismatchLabelKeys and labelSelector.
                                                             Also, mismatchLabelKeys cannot be set when labelSelector isn't set.
                                                             This is an alpha field and requires enabling MatchLabelKeysInPodAffinity feature gate.
->>>>>>> 1cb01012
                                                           items:
                                                             type: string
                                                           type: array
@@ -2116,17 +1909,9 @@
                                                     a pod of the set of pods is running
                                                   properties:
                                                     labelSelector:
-<<<<<<< HEAD
-                                                      description: A label query over
-                                                        a set of resources, in this
-                                                        case pods. If it's null, this
-                                                        PodAffinityTerm matches with
-                                                        no Pods.
-=======
                                                       description: |-
                                                         A label query over a set of resources, in this case pods.
                                                         If it's null, this PodAffinityTerm matches with no Pods.
->>>>>>> 1cb01012
                                                       properties:
                                                         matchExpressions:
                                                           description: matchExpressions
@@ -2174,34 +1959,6 @@
                                                             operator is "In", and the values array contains only "value". The requirements are ANDed.
                                                           type: object
                                                       type: object
-<<<<<<< HEAD
-                                                    matchLabelKeys:
-                                                      description: MatchLabelKeys
-                                                        is a set of pod label keys
-                                                        to select which pods will
-                                                        be taken into consideration.
-                                                        The keys are used to lookup
-                                                        values from the incoming pod
-                                                        labels, those key-value labels
-                                                        are merged with `LabelSelector`
-                                                        as `key in (value)` to select
-                                                        the group of existing pods
-                                                        which pods will be taken into
-                                                        consideration for the incoming
-                                                        pod's pod (anti) affinity.
-                                                        Keys that don't exist in the
-                                                        incoming pod labels will be
-                                                        ignored. The default value
-                                                        is empty. The same key is
-                                                        forbidden to exist in both
-                                                        MatchLabelKeys and LabelSelector.
-                                                        Also, MatchLabelKeys cannot
-                                                        be set when LabelSelector
-                                                        isn't set. This is an alpha
-                                                        field and requires enabling
-                                                        MatchLabelKeysInPodAffinity
-                                                        feature gate.
-=======
                                                       x-kubernetes-map-type: atomic
                                                     matchLabelKeys:
                                                       description: |-
@@ -2214,39 +1971,11 @@
                                                         The same key is forbidden to exist in both matchLabelKeys and labelSelector.
                                                         Also, matchLabelKeys cannot be set when labelSelector isn't set.
                                                         This is an alpha field and requires enabling MatchLabelKeysInPodAffinity feature gate.
->>>>>>> 1cb01012
                                                       items:
                                                         type: string
                                                       type: array
                                                       x-kubernetes-list-type: atomic
                                                     mismatchLabelKeys:
-<<<<<<< HEAD
-                                                      description: MismatchLabelKeys
-                                                        is a set of pod label keys
-                                                        to select which pods will
-                                                        be taken into consideration.
-                                                        The keys are used to lookup
-                                                        values from the incoming pod
-                                                        labels, those key-value labels
-                                                        are merged with `LabelSelector`
-                                                        as `key notin (value)` to
-                                                        select the group of existing
-                                                        pods which pods will be taken
-                                                        into consideration for the
-                                                        incoming pod's pod (anti)
-                                                        affinity. Keys that don't
-                                                        exist in the incoming pod
-                                                        labels will be ignored. The
-                                                        default value is empty. The
-                                                        same key is forbidden to exist
-                                                        in both MismatchLabelKeys
-                                                        and LabelSelector. Also, MismatchLabelKeys
-                                                        cannot be set when LabelSelector
-                                                        isn't set. This is an alpha
-                                                        field and requires enabling
-                                                        MatchLabelKeysInPodAffinity
-                                                        feature gate.
-=======
                                                       description: |-
                                                         MismatchLabelKeys is a set of pod label keys to select which pods will
                                                         be taken into consideration. The keys are used to lookup values from the
@@ -2257,7 +1986,6 @@
                                                         The same key is forbidden to exist in both mismatchLabelKeys and labelSelector.
                                                         Also, mismatchLabelKeys cannot be set when labelSelector isn't set.
                                                         This is an alpha field and requires enabling MatchLabelKeysInPodAffinity feature gate.
->>>>>>> 1cb01012
                                                       items:
                                                         type: string
                                                       type: array
