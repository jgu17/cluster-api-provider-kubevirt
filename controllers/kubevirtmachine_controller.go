--- conflicted
+++ resolved
@@ -253,7 +253,6 @@
 		return ctrl.Result{RequeueAfter: 10 * time.Second}, errors.Wrap(err, "failed to fetch kubevirt bootstrap secret")
 	}
 
-<<<<<<< HEAD
 	ctx.Logger.Info("Reconciling kernel args secret")
 	if _, err := r.reconcileKernelArgsSecret(ctx, infraClusterClient, infraClusterNamespace); err != nil {
 		return ctrl.Result{RequeueAfter: 10 * time.Second}, errors.Wrap(err, "failed to reconcile kernel args secret")
@@ -274,9 +273,6 @@
 		}
 	}
 
-	// Create a helper for managing the KubeVirt VM hosting the machine.
-	externalMachine, err := r.MachineFactory.NewMachine(ctx, infraClusterClient, vmNamespace, clusterNodeSshKeys, serviceAccountSecret)
-=======
 	// For every interface defined in the vm, we need to generate a claim.
 	// Once generated, we will add the cluster/vmname as labels to ip claim object
 	ready, ipClaimList, err := r.reconcileIPClaimsNormal(ctx, infraClusterClient)
@@ -299,8 +295,7 @@
 	}
 
 	// Create a helper for managing the KubeVirt VM hosting the machine.
-	externalMachine, err := r.MachineFactory.NewMachine(ctx, infraClusterClient, vmNamespace, clusterNodeSshKeys, networkDataSecret)
->>>>>>> 238167ad
+	externalMachine, err := r.MachineFactory.NewMachine(ctx, infraClusterClient, vmNamespace, clusterNodeSshKeys, serviceAccountSecret, networkDataSecret)
 	if err != nil {
 		return ctrl.Result{}, errors.Wrapf(err, "failed to create helper for managing the externalMachine")
 	}
@@ -499,7 +494,6 @@
 		vmNamespace = infraClusterNamespace
 	}
 
-<<<<<<< HEAD
 	ctx.Logger.Info("Deleting VM bootstrap secret...")
 	if err := r.deleteKubevirtBootstrapSecret(ctx, infraClusterClient, vmNamespace); err != nil {
 		return ctrl.Result{RequeueAfter: 10 * time.Second}, errors.Wrap(err, "failed to delete bootstrap secret")
@@ -511,11 +505,7 @@
 	}
 
 	ctx.Logger.Info("Deleting VM...")
-	externalMachine, err := kubevirthandler.NewMachine(ctx, infraClusterClient, vmNamespace, nil, nil)
-=======
-	ctx.Info("Deleting VM...")
-	externalMachine, err := kubevirt.NewMachine(ctx, infraClusterClient, vmNamespace, nil, nil)
->>>>>>> 238167ad
+	externalMachine, err := kubevirt.NewMachine(ctx, infraClusterClient, vmNamespace, nil, nil, nil)
 	if err != nil {
 		return ctrl.Result{RequeueAfter: 10 * time.Second}, errors.Wrap(err, "failed to create helper for externalMachine access")
 	}
@@ -787,7 +777,6 @@
 	return data[0], data[1], nil
 }
 
-<<<<<<< HEAD
 func (r *KubevirtMachineReconciler) reconcileKernelArgsSecret(
 	machineCtx *context.MachineContext,
 	infraClusterClient client.Client,
@@ -819,7 +808,12 @@
 		if err := infraClusterClient.Delete(ctx, secret); err != nil {
 			if !apierrors.IsNotFound(err) {
 				return errors.Wrapf(err, "failed to delete Kernel args secret %s", secretName)
-=======
+			}
+		}
+	}
+	return nil
+}
+
 func (r *KubevirtMachineReconciler) reconcileIPClaimsNormal(ctx *context.MachineContext, infraClusterClient client.Client) (bool, []*ipamv1.IPClaim, error) {
 
 	readyRet := true
@@ -1121,12 +1115,11 @@
 		if err := infraClusterClient.Delete(ctx, secret); err != nil {
 			if !apierrors.IsNotFound(err) {
 				return errors.Wrapf(err, "failed to get KubeVirtVirtualMachine %s", secretName)
->>>>>>> 238167ad
 			}
 		}
 	}
 	return nil
-<<<<<<< HEAD
+}
 
 func (r *KubevirtMachineReconciler) getClusterServiceAccountTokenSecret(ctx *context.MachineContext, infraClusterClient client.Client, namespace string) (*corev1.Secret, error) {
 	serviceAccount := &corev1.ServiceAccount{}
@@ -1162,7 +1155,6 @@
 	}
 
 	return serviceAccountSecret, nil
-=======
 }
 
 func (r *KubevirtMachineReconciler) reconcileIPClaimsDelete(ctx *context.MachineContext, infraClusterClient client.Client) error {
@@ -1259,5 +1251,4 @@
 	}
 
 	return false, nil
->>>>>>> 238167ad
 }