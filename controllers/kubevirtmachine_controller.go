/*
Copyright 2021 The Kubernetes Authors.

Licensed under the Apache License, Version 2.0 (the "License");
you may not use this file except in compliance with the License.
You may obtain a copy of the License at

    http://www.apache.org/licenses/LICENSE-2.0

Unless required by applicable law or agreed to in writing, software
distributed under the License is distributed on an "AS IS" BASIS,
WITHOUT WARRANTIES OR CONDITIONS OF ANY KIND, either express or implied.
See the License for the specific language governing permissions and
limitations under the License.
*/

package controllers

import (
	gocontext "context"
	"fmt"
	"regexp"
	"time"

	ipamv1 "github.com/metal3-io/ip-address-manager/api/v1alpha1"
	"github.com/pkg/errors"
	"gopkg.in/yaml.v3"
	corev1 "k8s.io/api/core/v1"
	apierrors "k8s.io/apimachinery/pkg/api/errors"
	metav1 "k8s.io/apimachinery/pkg/apis/meta/v1"
	"k8s.io/apimachinery/pkg/types"
	utilerrors "k8s.io/apimachinery/pkg/util/errors"
	clusterv1 "sigs.k8s.io/cluster-api/api/v1beta1"
	capierrors "sigs.k8s.io/cluster-api/errors"
	"sigs.k8s.io/cluster-api/util"
	"sigs.k8s.io/cluster-api/util/annotations"
	"sigs.k8s.io/cluster-api/util/conditions"
	"sigs.k8s.io/cluster-api/util/patch"
	"sigs.k8s.io/cluster-api/util/predicates"
	ctrl "sigs.k8s.io/controller-runtime"
	"sigs.k8s.io/controller-runtime/pkg/builder"
	"sigs.k8s.io/controller-runtime/pkg/client"
	"sigs.k8s.io/controller-runtime/pkg/controller"
	"sigs.k8s.io/controller-runtime/pkg/controller/controllerutil"
	"sigs.k8s.io/controller-runtime/pkg/handler"

	infrav1 "sigs.k8s.io/cluster-api-provider-kubevirt/api/v1alpha1"
	"sigs.k8s.io/cluster-api-provider-kubevirt/pkg/cloudinit"
	"sigs.k8s.io/cluster-api-provider-kubevirt/pkg/context"
	"sigs.k8s.io/cluster-api-provider-kubevirt/pkg/infracluster"
	"sigs.k8s.io/cluster-api-provider-kubevirt/pkg/kubevirt"
	"sigs.k8s.io/cluster-api-provider-kubevirt/pkg/ssh"
	"sigs.k8s.io/cluster-api-provider-kubevirt/pkg/workloadcluster"
)

const debugLogLevel = 7 // Why 7? Because Syslog uses 7 for DEBUG level.

// KubevirtMachineReconciler reconciles a KubevirtMachine object.
type KubevirtMachineReconciler struct {
	client.Client
	InfraCluster    infracluster.InfraCluster
	WorkloadCluster workloadcluster.WorkloadCluster
	MachineFactory  kubevirt.MachineFactory
}

// +kubebuilder:rbac:groups=infrastructure.cluster.x-k8s.io,resources=kubevirtmachines,verbs=get;list;watch;create;update;patch;delete
// +kubebuilder:rbac:groups=infrastructure.cluster.x-k8s.io,resources=kubevirtmachines/status,verbs=get;update;patch
// +kubebuilder:rbac:groups=cluster.x-k8s.io,resources=clusters;machines,verbs=get;list;watch
// +kubebuilder:rbac:groups="",resources=secrets;,verbs=get;list;watch;create;update;patch;delete
// +kubebuilder:rbac:groups=kubevirt.io,resources=virtualmachines;,verbs=get;create;update;patch;delete
// +kubebuilder:rbac:groups=kubevirt.io,resources=virtualmachineinstances;,verbs=get;delete
// +kubebuilder:rbac:groups=cdi.kubevirt.io,resources=datavolumes;,verbs=get;list;watch
// +kubebuilder:rbac:groups="ipam.metal3.io",resources=ipclaims,verbs=get;list;watch;create;update;patch;delete
// +kubebuilder:rbac:groups="ipam.metal3.io",resources=ipclaims/status,verbs=get;watch;update;patch

// Reconcile handles KubevirtMachine events.
func (r *KubevirtMachineReconciler) Reconcile(goctx gocontext.Context, req ctrl.Request) (_ ctrl.Result, rerr error) {
	log := ctrl.LoggerFrom(goctx)

	// Fetch the KubevirtMachine instance.
	kubevirtMachine := &infrav1.KubevirtMachine{}
	if err := r.Client.Get(goctx, req.NamespacedName, kubevirtMachine); err != nil {
		if apierrors.IsNotFound(err) {
			return ctrl.Result{}, nil
		}
		return ctrl.Result{}, err
	}

	// Fetch the Machine.
	machine, err := util.GetOwnerMachine(goctx, r.Client, kubevirtMachine.ObjectMeta)
	if err != nil {
		return ctrl.Result{}, err
	}
	if machine == nil {
		log.Info("Waiting for Machine Controller to set OwnerRef on KubevirtMachine")
		return ctrl.Result{}, nil
	}

	log = log.WithValues("machine", machine.Name)

	// Fetch the Cluster.
	cluster, err := util.GetClusterFromMetadata(goctx, r.Client, machine.ObjectMeta)
	if err != nil {
		log.Info("KubevirtMachine owner Machine is missing cluster label or cluster does not exist")
		return ctrl.Result{}, err
	}
	if cluster == nil {
		log.Info(fmt.Sprintf("Please associate this machine with a cluster using the label %s: <name of cluster>", clusterv1.ClusterNameLabel))
		return ctrl.Result{}, nil
	}

	log = log.WithValues("cluster", cluster.Name)

	// Handle deleted machines
	if !kubevirtMachine.ObjectMeta.DeletionTimestamp.IsZero() {
		// Create the machine context for this request.
		// Deletion shouldn't require the presence of a
		// cluster or kubevirtcluster object as those objects
		// may have already been removed.
		machineContext := &context.MachineContext{
			Context:         goctx,
			Cluster:         cluster,
			Machine:         machine,
			KubevirtMachine: kubevirtMachine,
			Logger:          ctrl.LoggerFrom(goctx).WithName(req.Namespace).WithName(req.Name),
		}
		return r.reconcileDelete(machineContext)
	}

	// Fetch the KubevirtCluster.
	kubevirtCluster := &infrav1.KubevirtCluster{}
	kubevirtClusterName := client.ObjectKey{
		Namespace: kubevirtMachine.Namespace,
		Name:      cluster.Spec.InfrastructureRef.Name,
	}
	if err := r.Client.Get(goctx, kubevirtClusterName, kubevirtCluster); err != nil {
		log.Info("KubevirtCluster is not available yet")
		return ctrl.Result{}, nil
	}

	log = log.WithValues("kubevirt-cluster", kubevirtCluster.Name)

	// Create the machine context for this request.
	machineContext := &context.MachineContext{
		Context:         goctx,
		Cluster:         cluster,
		KubevirtCluster: kubevirtCluster,
		Machine:         machine,
		KubevirtMachine: kubevirtMachine,
		Logger:          ctrl.LoggerFrom(goctx).WithName(req.Namespace).WithName(req.Name),
	}

	// Initialize the patch helper
	patchHelper, err := patch.NewHelper(kubevirtMachine, r.Client)
	if err != nil {
		return ctrl.Result{}, err
	}

	// Always attempt to Patch the KubevirtMachine object and status after each reconciliation.
	defer func() {
		if err := machineContext.PatchKubevirtMachine(patchHelper); err != nil {
			machineContext.Logger.Error(err, "failed to patch KubevirtMachine")
			if rerr == nil {
				rerr = err
			}
		}
	}()

	// Add finalizer first if not exist to avoid the race condition between init and delete
	if !controllerutil.ContainsFinalizer(kubevirtMachine, infrav1.MachineFinalizer) {
		controllerutil.AddFinalizer(kubevirtMachine, infrav1.MachineFinalizer)
		return ctrl.Result{}, nil
	}

	// Check if the infrastructure is ready, otherwise return and wait for the cluster object to be updated
	if !cluster.Status.InfrastructureReady {
		log.Info("Waiting for KubevirtCluster Controller to create cluster infrastructure")
		conditions.MarkFalse(kubevirtMachine, infrav1.VMProvisionedCondition, infrav1.WaitingForClusterInfrastructureReason, clusterv1.ConditionSeverityInfo, "")
		return ctrl.Result{}, nil
	}

	// Handle non-deleted machines
	res, err := r.reconcileNormal(machineContext)

	if res.IsZero() && err == nil {
		// Update the providerID on the Node
		// The ProviderID on the Node and the providerID on  the KubevirtMachine are used to set the NodeRef
		// This code is needed here as long as there is no Kubevirt cloud provider setting the providerID in the node
		return r.updateNodeProviderID(machineContext)
	}

	return res, err
}

func (r *KubevirtMachineReconciler) reconcileNormal(ctx *context.MachineContext) (res ctrl.Result, retErr error) {

	// Make sure bootstrap data is available and populated.
	if ctx.Machine.Spec.Bootstrap.DataSecretName == nil {
		if !util.IsControlPlaneMachine(ctx.Machine) && !conditions.IsTrue(ctx.Cluster, clusterv1.ControlPlaneInitializedCondition) {
			ctx.Info("Waiting for the control plane to be initialized...")
			conditions.MarkFalse(ctx.KubevirtMachine, infrav1.VMProvisionedCondition, clusterv1.WaitingForControlPlaneAvailableReason, clusterv1.ConditionSeverityInfo, "")
			return ctrl.Result{}, nil
		}

		ctx.Info("Waiting for Machine.Spec.Bootstrap.DataSecretName...")
		conditions.MarkFalse(ctx.KubevirtMachine, infrav1.VMProvisionedCondition, infrav1.WaitingForBootstrapDataReason, clusterv1.ConditionSeverityInfo, "")
		return ctrl.Result{}, nil
	}

	// Fetch SSH keys to be used for cluster nodes, and update bootstrap script cloud-init with public key
	var clusterNodeSshKeys *ssh.ClusterNodeSshKeys

	if !annotations.IsExternallyManaged(ctx.KubevirtCluster) {
		clusterNodeSshKeys = ssh.NewClusterNodeSshKeys(ctx.ClusterContext(), r.Client)
		if persisted := clusterNodeSshKeys.IsPersistedToSecret(); !persisted {
			ctx.Info("Waiting for ssh keys data secret to be created by KubevirtCluster controller...")
			return ctrl.Result{RequeueAfter: 10 * time.Second}, nil
		}
		if err := clusterNodeSshKeys.FetchPersistedKeysFromSecret(); err != nil {
			return ctrl.Result{}, errors.Wrap(err, "failed to fetch ssh keys for cluster nodes")
		}
	}

	// Default the infra cluster secret ref when the
	// machine does not have one set.
	if ctx.KubevirtMachine.Spec.InfraClusterSecretRef == nil {
		ctx.KubevirtMachine.Spec.InfraClusterSecretRef = ctx.KubevirtCluster.Spec.InfraClusterSecretRef
	}

	infraClusterClient, infraClusterNamespace, err := r.InfraCluster.GenerateInfraClusterClient(ctx.KubevirtMachine.Spec.InfraClusterSecretRef, ctx.KubevirtMachine.Namespace, ctx.Context)
	if err != nil {
		return ctrl.Result{RequeueAfter: 10 * time.Second}, errors.Wrap(err, "failed to generate infra cluster client")
	}

	// If there is not a namespace explicitly set on the vm template, then
	// use the infra namespace as a default. For internal clusters, the infraNamespace
	// will be the same as the KubeVirtCluster object, for external clusters the
	// infraNamespace will attempt to be detected from the infraClusterSecretRef's
	// kubeconfig
	vmNamespace := ctx.KubevirtMachine.Spec.VirtualMachineTemplate.ObjectMeta.Namespace
	if vmNamespace == "" {
		vmNamespace = infraClusterNamespace
	}

	if infraClusterClient == nil {
		ctx.Info("Waiting for infra cluster client...")
		return ctrl.Result{RequeueAfter: 10 * time.Second}, nil
	}

	ctx.Logger.Info("Reconciling bootstrap secret")
	if err := r.reconcileKubevirtBootstrapSecret(ctx, infraClusterClient, vmNamespace, clusterNodeSshKeys); err != nil {
		conditions.MarkFalse(ctx.KubevirtMachine, infrav1.VMProvisionedCondition, infrav1.WaitingForBootstrapDataReason, clusterv1.ConditionSeverityInfo, "")
		return ctrl.Result{RequeueAfter: 10 * time.Second}, errors.Wrap(err, "failed to fetch kubevirt bootstrap secret")
	}

<<<<<<< HEAD
	ctx.Logger.Info("Reconciling kernel args secret")
	if _, err := r.reconcileKernelArgsSecret(ctx, infraClusterClient, infraClusterNamespace); err != nil {
		return ctrl.Result{RequeueAfter: 10 * time.Second}, errors.Wrap(err, "failed to reconcile kernel args secret")

	var serviceAccountSecret *corev1.Secret = nil
	// currently optional until it is enabled for the kva mgmt cluster as well
	if ctx.KubevirtCluster.Spec.ServiceAccountName != "" {
		serviceAccountSecret, err = r.getClusterServiceAccountTokenSecret(ctx, infraClusterClient, infraClusterNamespace)
		if err != nil {
			ctx.Logger.Error(err, "Failed to retrieve service account token secret")
			return ctrl.Result{}, err
		}
		if serviceAccountSecret == nil {
			ctx.Logger.Info("Service account secret not yet available")
			// TODO listen on changes to secrets instead: https://dev.azure.com/mariner-org/ECF/_workitems/edit/3966
			return ctrl.Result{RequeueAfter: time.Second * 5}, nil
		}
	}

	// Create a helper for managing the KubeVirt VM hosting the machine.
	externalMachine, err := r.MachineFactory.NewMachine(ctx, infraClusterClient, vmNamespace, clusterNodeSshKeys, serviceAccountSecret)
=======
	// For every interface defined in the vm, we need to generate a claim.
	// Once generated, we will add the cluster/vmname as labels to ip claim object
	ready, ipClaimList, err := r.reconcileIPClaimsNormal(ctx, infraClusterClient)
	if err != nil {
		return ctrl.Result{RequeueAfter: 10 * time.Second}, errors.Wrap(err, "Failed to create/update ip claims")
	}
	if !ready {
		ctx.Info("IP claims are not yet ready")
		return ctrl.Result{RequeueAfter: time.Second * 10}, nil
	}

	ctx.Info("create network config secrets")
	networkDataSecret, err := r.reconcileNetworkDataSecret(
		ctx,
		infraClusterClient,
		infraClusterNamespace, ipClaimList)
	if err != nil {
		ctx.Error(err, "failed to reconcile network config secret")
		return ctrl.Result{RequeueAfter: 10 * time.Second}, errors.Wrap(err, "failed to reconcile network config secret")
	}

	// Create a helper for managing the KubeVirt VM hosting the machine.
	externalMachine, err := r.MachineFactory.NewMachine(ctx, infraClusterClient, vmNamespace, clusterNodeSshKeys, networkDataSecret)
>>>>>>> f69ae85c
	if err != nil {
		return ctrl.Result{}, errors.Wrapf(err, "failed to create helper for managing the externalMachine")
	}

	isTerminal, terminalReason, err := externalMachine.IsTerminal()
	if err != nil {
		return ctrl.Result{}, errors.Wrapf(err, "failed checking VM for terminal state")
	}
	if isTerminal {
		failureErr := capierrors.UpdateMachineError
		ctx.KubevirtMachine.Status.FailureReason = &failureErr
		ctx.KubevirtMachine.Status.FailureMessage = &terminalReason
	}

	// Provision the underlying VM if not existing
	if !isTerminal && !externalMachine.Exists() {
		ctx.KubevirtMachine.Status.Ready = false
		if err := externalMachine.Create(ctx.Context); err != nil {
			conditions.MarkFalse(ctx.KubevirtMachine, infrav1.VMProvisionedCondition, infrav1.VMCreateFailedReason, clusterv1.ConditionSeverityError, fmt.Sprintf("Failed vm creation: %v", err))
			return ctrl.Result{}, errors.Wrap(err, "failed to create VM instance")
		}
		ctx.Info("VM Created, waiting on vm to be provisioned.")
		return ctrl.Result{RequeueAfter: 20 * time.Second}, nil
	}

	// Checks to see if a VM's active VMI is ready or not
	if externalMachine.IsReady() {
		// Mark VMProvisionedCondition to indicate that the VM has successfully started
		conditions.MarkTrue(ctx.KubevirtMachine, infrav1.VMProvisionedCondition)
	} else {
		reason, message := externalMachine.GetVMNotReadyReason()
		conditions.MarkFalse(ctx.KubevirtMachine, infrav1.VMProvisionedCondition, reason, clusterv1.ConditionSeverityInfo, message)

		// Waiting for VM to boot
		ctx.KubevirtMachine.Status.Ready = false
		ctx.Info("KubeVirt VM is not fully provisioned and running...")
		return ctrl.Result{RequeueAfter: 20 * time.Second}, nil
	}

	ipAddress := externalMachine.Address()
	if ipAddress == "" {
		ctx.Info(fmt.Sprintf("KubevirtMachine %s: Got empty ipAddress, requeue", ctx.KubevirtMachine.Name))
		// Only set readiness to false if we have never detected an internal IP for this machine.
		//
		// The internal ipAddress is sometimes detected via the qemu guest agent,
		// which will report an empty addr at some points when the guest is rebooting
		// or updating.
		//
		// This check prevents us from marking the infrastructure as not ready
		// when the internal guest might be rebooting or updating.
		if !machineHasKnownInternalIP(ctx.KubevirtMachine) {
			ctx.KubevirtMachine.Status.Ready = false
		}
		return ctrl.Result{RequeueAfter: 20 * time.Second}, nil
	}

	retryDuration, err := externalMachine.DrainNodeIfNeeded(r.WorkloadCluster)
	if err != nil {
		return ctrl.Result{RequeueAfter: retryDuration}, errors.Wrap(err, "failed to drain node")
	}
	if retryDuration > 0 {
		return ctrl.Result{RequeueAfter: retryDuration}, nil
	}

	if externalMachine.SupportsCheckingIsBootstrapped() && !conditions.IsTrue(ctx.KubevirtMachine, infrav1.BootstrapExecSucceededCondition) {
		if !externalMachine.IsBootstrapped() {
			ctx.Info("Waiting for underlying VM to bootstrap...")
			conditions.MarkFalse(ctx.KubevirtMachine, infrav1.BootstrapExecSucceededCondition, infrav1.BootstrapFailedReason, clusterv1.ConditionSeverityWarning, "VM not bootstrapped yet")
			ctx.KubevirtMachine.Status.Ready = false
			return ctrl.Result{RequeueAfter: 10 * time.Second}, nil
		}
		// Update the condition BootstrapExecSucceededCondition
		conditions.MarkTrue(ctx.KubevirtMachine, infrav1.BootstrapExecSucceededCondition)
		ctx.Info("Underlying VM has boostrapped.")
	}

	ctx.KubevirtMachine.Status.Addresses = []clusterv1.MachineAddress{
		{
			Type:    clusterv1.MachineHostName,
			Address: ctx.KubevirtMachine.Name,
		},
		{
			Type:    clusterv1.MachineInternalIP,
			Address: ipAddress,
		},
		{
			Type:    clusterv1.MachineExternalIP,
			Address: ipAddress,
		},
		{
			Type:    clusterv1.MachineInternalDNS,
			Address: ctx.KubevirtMachine.Name,
		},
	}

	if ctx.KubevirtMachine.Spec.ProviderID == nil || *ctx.KubevirtMachine.Spec.ProviderID == "" {
		providerID, err := externalMachine.GenerateProviderID()
		if err != nil {
			ctx.Logger.Error(err, "Failed to patch node with provider id.")
			return ctrl.Result{RequeueAfter: 5 * time.Second}, nil
		}

		// Set ProviderID so the Cluster API Machine Controller can pull it.
		ctx.KubevirtMachine.Spec.ProviderID = &providerID
	}

	// Ready should reflect if the VMI is ready or not
	if externalMachine.IsReady() {
		ctx.KubevirtMachine.Status.Ready = true
	} else {
		ctx.KubevirtMachine.Status.Ready = false
	}

	return ctrl.Result{}, nil
}

func machineHasKnownInternalIP(kubevirtMachine *infrav1.KubevirtMachine) bool {
	for _, addr := range kubevirtMachine.Status.Addresses {
		if addr.Type == clusterv1.MachineInternalIP && addr.Address != "" {
			return true
		}
	}
	return false
}

func (r *KubevirtMachineReconciler) updateNodeProviderID(ctx *context.MachineContext) (ctrl.Result, error) {
	// If the provider ID is already updated on the Node, return
	if ctx.KubevirtMachine.Status.NodeUpdated {
		return ctrl.Result{}, nil
	}

	workloadClusterClient, err := r.WorkloadCluster.GenerateWorkloadClusterClient(ctx)
	if err != nil {
		ctx.Logger.Error(err, "Workload cluster client is not available")
	}
	if workloadClusterClient == nil {
		ctx.Info("Waiting for workload cluster client...")
		return ctrl.Result{RequeueAfter: 10 * time.Second}, nil
	}

	// using workload cluster client, get the corresponding cluster node
	workloadClusterNode := &corev1.Node{}
	workloadClusterNodeKey := client.ObjectKey{Namespace: ctx.KubevirtMachine.Namespace, Name: ctx.KubevirtMachine.Name}
	if err := workloadClusterClient.Get(ctx, workloadClusterNodeKey, workloadClusterNode); err != nil {
		if apierrors.IsNotFound(err) {
			ctx.Info(fmt.Sprintf("Waiting for workload cluster node to appear for machine %s/%s...", ctx.KubevirtMachine.Namespace, ctx.KubevirtMachine.Name))
			return ctrl.Result{RequeueAfter: 10 * time.Second}, nil
		} else {
			return ctrl.Result{RequeueAfter: 5 * time.Second}, errors.Wrapf(err, "failed to fetch workload cluster node")
		}
	}

	if workloadClusterNode.Spec.ProviderID == *ctx.KubevirtMachine.Spec.ProviderID {
		// Node is already updated, return
		return ctrl.Result{}, nil
	}

	// Patch node with provider id.
	// Usually a cloud provider will do this, but there is no cloud provider for KubeVirt.
	ctx.Info("Patching node with provider id...")

	// using workload cluster client, patch cluster node
	patchStr := fmt.Sprintf(`{"spec": {"providerID": "%s"}}`, *ctx.KubevirtMachine.Spec.ProviderID)
	mergePatch := client.RawPatch(types.MergePatchType, []byte(patchStr))
	if err := workloadClusterClient.Patch(ctx, workloadClusterNode, mergePatch); err != nil {
		return ctrl.Result{RequeueAfter: 5 * time.Second}, errors.Wrapf(err, "failed to patch workload cluster node")
	}
	ctx.KubevirtMachine.Status.NodeUpdated = true

	return ctrl.Result{}, nil
}

func (r *KubevirtMachineReconciler) reconcileDelete(ctx *context.MachineContext) (ctrl.Result, error) {

	patchHelper, err := patch.NewHelper(ctx.KubevirtMachine, r.Client)
	if err != nil {
		return ctrl.Result{}, err
	}

	infraClusterClient, infraClusterNamespace, err := r.InfraCluster.GenerateInfraClusterClient(ctx.KubevirtMachine.Spec.InfraClusterSecretRef, ctx.KubevirtMachine.Namespace, ctx.Context)
	if err != nil {
		return ctrl.Result{RequeueAfter: 10 * time.Second}, errors.Wrap(err, "failed to generate infra cluster client")
	}
	if infraClusterClient == nil {
		ctx.Info("Waiting for infra cluster client...")
		return ctrl.Result{RequeueAfter: 10 * time.Second}, nil
	}

	// If there is not a namespace explicitly set on the vm template, then
	// use the infra namespace as a default. For internal clusters, the infraNamespace
	// will be the same as the KubeVirtCluster object, for external clusters the
	// infraNamespace will attempt to be detected from the infraClusterSecretRef's
	// kubeconfig
	vmNamespace := ctx.KubevirtMachine.Spec.VirtualMachineTemplate.ObjectMeta.Namespace
	if vmNamespace == "" {
		vmNamespace = infraClusterNamespace
	}

<<<<<<< HEAD
	ctx.Logger.Info("Deleting VM bootstrap secret...")
	if err := r.deleteKubevirtBootstrapSecret(ctx, infraClusterClient, vmNamespace); err != nil {
		return ctrl.Result{RequeueAfter: 10 * time.Second}, errors.Wrap(err, "failed to delete bootstrap secret")
	}

	ctx.Logger.Info("Deleting VM Kernel args secret...")
	if err := r.deleteKernelArgsSecret(ctx, infraClusterClient, vmNamespace); err != nil {
		return ctrl.Result{RequeueAfter: 10 * time.Second}, errors.Wrap(err, "failed to delete Kernerl args secret")
	}

	ctx.Logger.Info("Deleting VM...")
	externalMachine, err := kubevirthandler.NewMachine(ctx, infraClusterClient, vmNamespace, nil, nil)
=======
	ctx.Info("Deleting VM...")
	externalMachine, err := kubevirt.NewMachine(ctx, infraClusterClient, vmNamespace, nil, nil)
>>>>>>> f69ae85c
	if err != nil {
		return ctrl.Result{RequeueAfter: 10 * time.Second}, errors.Wrap(err, "failed to create helper for externalMachine access")
	}

	if externalMachine.Exists() {
		if err := externalMachine.Delete(); err != nil {
			return ctrl.Result{RequeueAfter: 10 * time.Second}, errors.Wrap(err, "failed to delete VM")
		}
	}

	if err := r.deleteKubevirtBootstrapSecret(ctx, infraClusterClient, vmNamespace); err != nil {
		return ctrl.Result{RequeueAfter: 10 * time.Second}, errors.Wrap(err, "failed to delete bootstrap secret")
	}

	if err := r.deleteNetworkDataSecret(ctx, infraClusterClient, infraClusterNamespace); err != nil {
		return ctrl.Result{RequeueAfter: 10 * time.Second}, errors.Wrap(err, "failed to delete network config secret")
	}

	if err := r.reconcileIPClaimsDelete(ctx, infraClusterClient); err != nil {
		return ctrl.Result{RequeueAfter: 10 * time.Second}, errors.Wrap(err, "failed to delete ip claims")
	}

	// Machine is deleted so remove the finalizer.
	controllerutil.RemoveFinalizer(ctx.KubevirtMachine, infrav1.MachineFinalizer)

	// Set the VMProvisionedCondition reporting delete is started, and attempt to issue a patch in
	// order to make this visible to the users.
	conditions.MarkFalse(ctx.KubevirtMachine, infrav1.VMProvisionedCondition, clusterv1.DeletingReason, clusterv1.ConditionSeverityInfo, "")
	if err := ctx.PatchKubevirtMachine(patchHelper); err != nil {
		if err = utilerrors.FilterOut(err, apierrors.IsNotFound); err != nil {
			return ctrl.Result{}, errors.Wrap(err, "failed to patch KubevirtMachine")
		}
	}

	return ctrl.Result{}, nil
}

// SetupWithManager will add watches for this controller.
func (r *KubevirtMachineReconciler) SetupWithManager(goctx gocontext.Context, mgr ctrl.Manager, options controller.Options) error {
	clusterToKubevirtMachines, err := util.ClusterToTypedObjectsMapper(mgr.GetClient(), &infrav1.KubevirtMachineList{}, mgr.GetScheme())
	if err != nil {
		return err
	}

	return ctrl.NewControllerManagedBy(mgr).
		For(&infrav1.KubevirtMachine{}).
		WithOptions(options).
		WithEventFilter(predicates.ResourceNotPaused(ctrl.LoggerFrom(goctx))).
		Watches(
			&clusterv1.Machine{},
			handler.EnqueueRequestsFromMapFunc(util.MachineToInfrastructureMapFunc(infrav1.GroupVersion.WithKind("KubevirtMachine"))),
		).
		Watches(
			&infrav1.KubevirtCluster{},
			handler.EnqueueRequestsFromMapFunc(r.KubevirtClusterToKubevirtMachines),
		).
		Watches(
			&clusterv1.Cluster{},
			handler.EnqueueRequestsFromMapFunc(clusterToKubevirtMachines),
			builder.WithPredicates(predicates.ClusterUnpausedAndInfrastructureReady(ctrl.LoggerFrom(goctx))),
		).
		Complete(r)
}

// KubevirtClusterToKubevirtMachines is a handler.ToRequestsFunc to be used to enqueue
// requests for reconciliation of KubevirtMachines.
func (r *KubevirtMachineReconciler) KubevirtClusterToKubevirtMachines(ctx gocontext.Context, o client.Object) []ctrl.Request {
	var result []ctrl.Request
	c, ok := o.(*infrav1.KubevirtCluster)
	if !ok {
		panic(fmt.Sprintf("Expected a KubevirtCluster but got a %T", o))
	}

	cluster, err := util.GetOwnerCluster(ctx, r.Client, c.ObjectMeta)
	switch {
	case apierrors.IsNotFound(err) || cluster == nil:
		return result
	case err != nil:
		return result
	}

	labels := map[string]string{clusterv1.ClusterNameLabel: cluster.Name}
	machineList := &clusterv1.MachineList{}
	if err := r.Client.List(ctx, machineList, client.InNamespace(c.Namespace), client.MatchingLabels(labels)); err != nil {
		return nil
	}
	for _, m := range machineList.Items {
		if m.Spec.InfrastructureRef.Name == "" {
			continue
		}
		name := client.ObjectKey{Namespace: m.Namespace, Name: m.Name}
		result = append(result, ctrl.Request{NamespacedName: name})
	}

	return result
}

// reconcileKubevirtBootstrapSecret creates bootstrap cloud-init secret for KubeVirt virtual machines
func (r *KubevirtMachineReconciler) reconcileKubevirtBootstrapSecret(ctx *context.MachineContext, infraClusterClient client.Client, vmNamespace string, sshKeys *ssh.ClusterNodeSshKeys) error {
	if ctx.Machine.Spec.Bootstrap.DataSecretName == nil {
		return errors.New("error retrieving bootstrap data: linked Machine's bootstrap.dataSecretName is nil")
	}

	s := &corev1.Secret{}
	key := client.ObjectKey{Namespace: ctx.Machine.GetNamespace(), Name: *ctx.Machine.Spec.Bootstrap.DataSecretName}
	if err := r.Client.Get(ctx, key, s); err != nil {
		return errors.Wrapf(err, "failed to retrieve bootstrap data secret for KubevirtMachine %s/%s", ctx.Machine.GetNamespace(), ctx.Machine.GetName())
	}

	value, ok := s.Data["value"]
	if !ok {
		return errors.New("error retrieving bootstrap data: secret value key is missing")
	}

	if sshKeys != nil {
		var err error
		var modified bool
		if value, modified, err = addCapkUserToCloudInitConfig(value, sshKeys.PublicKey); err != nil {
			return errors.Wrapf(err, "failed to add capk user to KubevirtMachine %s/%s userdata", ctx.Machine.GetNamespace(), ctx.Machine.GetName())
		} else if modified {
			ctx.Info("Add capk user with ssh config to bootstrap userdata")
		}
	}

	newBootstrapDataSecret := &corev1.Secret{
		ObjectMeta: metav1.ObjectMeta{
			Name:      s.Name + "-userdata",
			Namespace: vmNamespace,
			Labels:    s.Labels,
		},
	}
	ctx.BootstrapDataSecret = newBootstrapDataSecret

	_, err := controllerutil.CreateOrUpdate(ctx, infraClusterClient, newBootstrapDataSecret, func() error {
		newBootstrapDataSecret.Type = clusterv1.ClusterSecretType
		newBootstrapDataSecret.Data = map[string][]byte{
			"userdata": value,
		}

		return nil
	})

	if err != nil {
		return errors.Wrapf(err, "failed to create kubevirt bootstrap secret for cluster")
	}

	return nil
}

// deleteKubevirtBootstrapSecret deletes bootstrap cloud-init secret for KubeVirt virtual machines
func (r *KubevirtMachineReconciler) deleteKubevirtBootstrapSecret(ctx *context.MachineContext, infraClusterClient client.Client, vmNamespace string) error {

	if ctx.Machine.Spec.Bootstrap.DataSecretName == nil {
		// Machine never got to the point where a bootstrap secret was created
		return nil
	}

	bootstrapDataSecret := &corev1.Secret{}
	bootstrapDataSecretKey := client.ObjectKey{Namespace: vmNamespace, Name: *ctx.Machine.Spec.Bootstrap.DataSecretName + "-userdata"}
	if err := infraClusterClient.Get(ctx, bootstrapDataSecretKey, bootstrapDataSecret); err != nil {
		// the secret does not exist, exit without error
		return nil
	}

	if err := infraClusterClient.Delete(ctx, bootstrapDataSecret); err != nil {
		return errors.Wrapf(err, "failed to delete kubevirt bootstrap secret for cluster")
	}

	return nil
}

// addCapkUserToCloudInitConfig adds the 'capk' user with the provided ssh authorized key to the
// machine cloud-init bootstrap user-data.
// If the user-data is not the expected cloud-init config, then returns the latter content as-is.
// If a capk user is already defined, then overrides it.
// The returned boolean indicates whether the userdata was modified or not.
func addCapkUserToCloudInitConfig(userdata, sshAuthorizedKey []byte) ([]byte, bool, error) {

	// This uses yaml.Node and not an interface{} to preserve the comments, ordering, etc. of the
	// cloud-init user-data (the indentation might be modified and aligned).
	// Note that go yaml nodes are not a direct representation of the logic structure of the content;
	// e.g.
	//  - the 'users' key and the list (aka sequence) of actual users are sibling nodes
	//  - the 'name' key and the name value (like 'capk') are sibling nodes

	root := &yaml.Node{}
	if err := yaml.Unmarshal(userdata, root); err != nil {
		return nil, false, fmt.Errorf("failed to parse userdata yaml: %w", err)
	}

	if root.Kind != yaml.DocumentNode || len(root.Content) != 1 {
		return userdata, false, nil
	}
	data := root.Content[0]
	if data.Kind != yaml.MappingNode || len(data.Content) == 0 {
		return userdata, false, nil
	}

	// This resolves the first comment in the document; which can be associated with different nodes
	// based on how it is written.
	var headerComment string
	for _, headerComment = range []string{root.HeadComment, data.HeadComment, data.Content[0].HeadComment} {
		if headerComment != "" {
			break
		}
	}
	if !regexp.MustCompile(`(?m)^#cloud-config`).MatchString(headerComment) {
		return userdata, false, nil
	}

	var users *yaml.Node
	for i, section := range data.Content {
		if i%2 == 1 && section.Kind == yaml.SequenceNode && data.Content[i-1].Value == "users" {
			users = section
			break
		}
	}

	usersKey, usersWithCapk, err := usersYamlNodes(sshAuthorizedKey)
	if err != nil {
		return nil, false, err
	}

	// If the users section is not defined in the user-data, simply adds the one with the capk user.
	// Otherwise, loops through the users and, either, override the existing capk user or append it
	// to the sequence.
	if users == nil {
		data.Content = append(data.Content, usersKey, usersWithCapk)
	} else {

		for i, user := range users.Content {
			for j, field := range user.Content {
				if j%2 == 1 && user.Content[j-1].Value == "name" {
					if field.Value == "capk" {
						users.Content[i] = usersWithCapk.Content[0]
						ud, err := yaml.Marshal(root)
						return ud, true, err
					}
					break
				}
			}
		}

		users.Content = append(users.Content, usersWithCapk.Content...)
	}

	ud, err := yaml.Marshal(root)
	return ud, true, err
}

// usersYamlNodes generates the yaml.Nodes representing the 'users' key and the sequence of users
// with the capk user and the specified ssh authorized key.
func usersYamlNodes(sshAuthorizedKey []byte) (*yaml.Node, *yaml.Node, error) {
	usersYaml :=
		`users:
- name: capk
  gecos: CAPK User
  sudo: ALL=(ALL) NOPASSWD:ALL
  groups: users, admin
  ssh_authorized_keys:
  - ` + string(sshAuthorizedKey)

	var node yaml.Node
	if err := yaml.Unmarshal([]byte(usersYaml), &node); err != nil {
		return nil, nil, fmt.Errorf("failed to render capk user as valid yaml: %w", err)
	}

	data := node.Content[0].Content
	return data[0], data[1], nil
}

<<<<<<< HEAD
func (r *KubevirtMachineReconciler) reconcileKernelArgsSecret(
	machineCtx *context.MachineContext,
	infraClusterClient client.Client,
	infraClusterNamespace string) (*corev1.Secret, error) {

	return kubevirt.CreateOrUpdateKernelArgsSecretNormal(
		machineCtx,
		infraClusterClient,
		infraClusterNamespace)
}

func (r *KubevirtMachineReconciler) deleteKernelArgsSecret(ctx *context.MachineContext, infraClusterClient client.Client, infraClusterNamespace string) error {
	if ctx.Machine.Spec.Bootstrap.DataSecretName == nil {
		// Machine never got to the point where a bootstrap secret was created
		return nil
	}
	secret := &corev1.Secret{}
	secretName := types.NamespacedName{
		Namespace: infraClusterNamespace,
		Name:      *ctx.Machine.Spec.Bootstrap.DataSecretName + "-kernel-args",
	}

	if err := infraClusterClient.Get(ctx, secretName, secret); err != nil {
		if apierrors.IsNotFound(err) {
			return nil
		}
		return errors.Wrapf(err, "failed to retrieve Kernel args secret %s", secretName)
	} else if secret.GetDeletionTimestamp().IsZero() {
		if err := infraClusterClient.Delete(ctx, secret); err != nil {
			if !apierrors.IsNotFound(err) {
				return errors.Wrapf(err, "failed to delete Kernel args secret %s", secretName)
=======
func (r *KubevirtMachineReconciler) reconcileIPClaimsNormal(ctx *context.MachineContext, infraClusterClient client.Client) (bool, []*ipamv1.IPClaim, error) {

	readyRet := true
	claimList := []*ipamv1.IPClaim{}
	intfName2Info, err := cloudinit.MapIntfNameToIntfConfig(ctx.KubevirtMachine.Spec.VirtualMachineTemplate.Spec.Template.Spec.Domain.Devices.Interfaces)
	if err != nil {
		ctx.Info("could not parse tags correctly")
		return false, claimList, err
	}
	vmName := ctx.KubevirtMachine.GetName()
	for intfName, intfCfg := range *intfName2Info {
		logger := ctx.Logger.WithValues("interface", intfName)
		//v4 pool
		readyV4, ipClaimV4, errV4 := r.reconcileIPClaimOneNormal(ctx, infraClusterClient, vmName, intfCfg, cloudinit.IP4)
		if errV4 != nil {
			logger.Info("could not allocate ipv4 claim")
			return readyRet, claimList, err
		}
		// If we have an associated ip v6 pool..
		readyV6, ipClaimV6, errV6 := r.reconcileIPClaimOneNormal(ctx, infraClusterClient, vmName, intfCfg, cloudinit.IP6)
		if errV6 != nil {
			logger.Info("could not allocate ipv6 claim")
			return readyRet, claimList, err
		}
		// Even if one interface should be retried, we should retry
		readyRet = readyV4 && readyV6 && readyRet

		if ipClaimV4 != nil {
			claimList = append(claimList, ipClaimV4)
		}
		if ipClaimV6 != nil {
			claimList = append(claimList, ipClaimV6)
		}
	}

	ctx.Logger.V(debugLogLevel).Info("ip-claims", "readyRet", readyRet)
	return readyRet, claimList, nil
}

func (r *KubevirtMachineReconciler) reconcileNetworkDataSecret(
	ctx *context.MachineContext,
	infraClusterClient client.Client,
	infraClusterNamespace string,
	ipClaimList []*ipamv1.IPClaim) (*corev1.Secret, error) {
	secret, err := cloudinit.GetNetworkConfigSecret(ctx, infraClusterClient, infraClusterNamespace)
	if err == nil {
		return secret, nil
	}

	if !apierrors.IsNotFound(err) {
		return nil, err
	}

	secret = &corev1.Secret{
		ObjectMeta: metav1.ObjectMeta{
			Name:      *ctx.Machine.Spec.Bootstrap.DataSecretName + "-networkdata",
			Namespace: infraClusterNamespace,
		},
	}

	var intfName2Info *map[string]cloudinit.KubeVirtInterfaceConfig = nil

	mutateFn := func() (err error) {
		if secret.ObjectMeta.Labels != nil && secret.ObjectMeta.Labels[clusterv1.ClusterNameLabel] == ctx.KubevirtCluster.GetName() {
			return nil
		}

		// Generate a Network Config v2 Yaml with all this information + rename the interface to desired name
		intfName2Info, err = cloudinit.MapIntfNameToIntfConfig(ctx.KubevirtMachine.Spec.VirtualMachineTemplate.Spec.Template.Spec.Domain.Devices.Interfaces)
		if err != nil {
			ctx.Info("generating mac address config failed, retry from MapIntfNameToIntfConfig")
			return err
		}

		// Generate Mac addresses for each interface in the VM template config.
		intfName2Info, err = cloudinit.AssignRandomMac(intfName2Info)
		if err != nil {
			ctx.Info("generating mac address config failed, retry from assignRandomMac")
			return err
		}

		netConfig, err := cloudinit.GetCloudInitNoCloudNetworkDataV1(ctx, infraClusterClient, intfName2Info, ipClaimList)
		if err != nil {
			return errors.Wrap(err, "failed to create cloud init network config")
		}

		secret.Data = map[string][]byte{
			"networkdata": []byte(netConfig),
		}
		secret.Type = clusterv1.ClusterSecretType
		if secret.ObjectMeta.Labels == nil {
			secret.ObjectMeta.Labels = map[string]string{}
		}
		secret.ObjectMeta.Labels[clusterv1.ClusterNameLabel] = ctx.KubevirtCluster.GetName()

		return nil
	}

	result, err := controllerutil.CreateOrUpdate(ctx, infraClusterClient, secret, mutateFn)
	if err != nil {
		return nil, err
	}

	switch result {
	case controllerutil.OperationResultCreated:
		ctx.Info("Created network config secret", "payload", intfName2Info)
	case controllerutil.OperationResultUpdated:
		ctx.Info("Updated network config secret")
	case controllerutil.OperationResultNone:
		fallthrough
	default:
	}

	return secret, nil
}

func (r *KubevirtMachineReconciler) reconcileIPClaimOneNormal(
	ctx *context.MachineContext,
	infraCluserClient client.Client,
	vmName string,
	intfCfg cloudinit.KubeVirtInterfaceConfig,
	ipProtocolType cloudinit.IPProtocolType) (bool, *ipamv1.IPClaim, error) {

	const ready bool = true
	const notReady bool = false

	intfName := intfCfg.Intf.Name
	if vmName == "" || intfName == "" {
		return notReady, nil, errors.Errorf("either vmName: %+v or intfName: %+v is invalid", vmName, intfName)
	}

	logger := ctx.Logger.WithValues("interface", intfName)

	template := ctx.KubevirtMachine.Spec.VirtualMachineTemplate.Spec.Template
	if template == nil {
		return notReady, nil, errors.Errorf("machineScope template is invalid")
	}

	ipClaimName := cloudinit.CreateIPClaimName(vmName, intfName, ipProtocolType)
	logger = logger.WithValues("ipClaim", ipClaimName)

	ipClaim, poolName, ipClaimNamespace, err := createIPClaim(ctx, intfCfg, ipClaimName, ipProtocolType)
	if err != nil {
		logger.V(debugLogLevel).Info("error creating IP Claim", "pool", poolName)
		return ready, ipClaim, err
	}
	if ipClaim == nil {
		logger.V(debugLogLevel).Info("No claim needed", "protocolType", ipProtocolType)
		return ready, ipClaim, nil
	}

	mutateFn := func() (err error) {
		if ipClaim.ObjectMeta.Labels != nil && ipClaim.ObjectMeta.Labels[clusterv1.ClusterNameLabel] == ctx.Cluster.GetName() {
			return nil
		}

		logger.Info("associating claim with ip-pool", "ip-pool", poolName, "namespace", ipClaimNamespace)
		// Associate the ip-pool with the IPClaim
		ipClaim.Spec.Pool = corev1.ObjectReference{
			Namespace: ipClaimNamespace,
			Name:      poolName,
		}

		ipClaimLabels := ipClaim.ObjectMeta.Labels
		if ipClaimLabels == nil {
			ipClaim.ObjectMeta.Labels = map[string]string{}
			ipClaimLabels = ipClaim.ObjectMeta.Labels
		}

		// Associate ClusterName and MachineName with the ipClaim
		ipClaimLabels[clusterv1.ClusterNameLabel] = ctx.Cluster.GetName()
		ipClaimLabels[clusterv1.MachineAnnotation] = ctx.KubevirtMachine.GetName()

		return nil
	}

	result, err := controllerutil.CreateOrUpdate(ctx.Context, infraCluserClient, ipClaim, mutateFn)
	if err != nil {
		if ipProtocolType == cloudinit.IP6 {
			logger.Error(err, "ipv6 claim error", ipClaimName)
		}
		if ipProtocolType == cloudinit.IP4 {
			logger.Error(err, "ipv4 claim error", ipClaimName)
		}
		return notReady, ipClaim, err
	}

	switch result {
	case controllerutil.OperationResultCreated:
		logger.Info("Created IP Claim")
	case controllerutil.OperationResultUpdated:
		logger.Info("Updated IP Claim")
	case controllerutil.OperationResultNone:
		logger.Info("IP Claim no result")
		fallthrough
	default:
		logger.Info("IP Claim operation result", "value", result)
	}

	key := client.ObjectKey{
		Name:      ipClaimName,
		Namespace: ipClaimNamespace,
	}
	err = infraCluserClient.Get(ctx.Context, key, ipClaim)
	if err != nil {
		if apierrors.IsNotFound(err) {
			logger.Info("Claim not found yet")
			return notReady, ipClaim, nil
		}

		logger.Error(err, "error while getting ip-claim from fabric client")
		return notReady, ipClaim, err
	}

	if ipClaim.Status.Address == nil {
		logger.Info("Address is not available yet")
		return notReady, ipClaim, nil
	}

	// Already associated with an IP-pool name? If so, nothing to do here
	if ipClaim.Status.Address != nil && ipClaim.Status.Address.Name != "" {
		logger.V(debugLogLevel).Info("found cached value for ip-claim status/address")
	}

	logger.Info("ipClaim is ready", "claim", ipClaim.GetName())
	return ready, ipClaim, nil
}

func createIPClaim(
	ctx *context.MachineContext,
	intfCfg cloudinit.KubeVirtInterfaceConfig,
	ipClaimName string,
	ipProtocolType cloudinit.IPProtocolType) (ipClaim *ipamv1.IPClaim, poolName, claimNamespace string, err error) {

	intfName := intfCfg.Intf.Name
	logger := ctx.Logger.WithValues("interface", intfName)

	if ipProtocolType == cloudinit.IP4 {
		if intfCfg.UseDhcp || intfCfg.AssociatedIPV4Pool == "" {
			// No IP pool is associated with this interface. Bail
			logger.V(debugLogLevel).Info("no ipv4 pool associated with", "interface", intfName)
			return nil, "", intfCfg.IPPoolNamespaceName, nil
		}
		logger.V(debugLogLevel).Info("associating claim with", "ip-pool", intfCfg.AssociatedIPV4Pool)
		ipClaim = &ipamv1.IPClaim{
			ObjectMeta: metav1.ObjectMeta{
				Name:      ipClaimName,
				Namespace: intfCfg.IPPoolNamespaceName,
			},
		}
		claimNamespace = intfCfg.IPPoolNamespaceName
		poolName = intfCfg.AssociatedIPV4Pool
		err = nil
		return ipClaim, poolName, claimNamespace, err
	}

	// v6 stuff
	if intfCfg.AssociatedIP6Pool == "" {
		// No IP pool is associated with this interface. Bail
		logger.V(debugLogLevel).Info("no ipv6 pool associated with", "interface", intfName)
		return nil, "", intfCfg.IP6PoolNamespaceName, nil
	}
	logger.V(debugLogLevel).Info("associating claim with", "ipv6-pool", intfCfg.AssociatedIP6Pool)
	ipClaim = &ipamv1.IPClaim{
		ObjectMeta: metav1.ObjectMeta{
			Name:      ipClaimName,
			Namespace: intfCfg.IP6PoolNamespaceName,
		},
	}

	claimNamespace = intfCfg.IP6PoolNamespaceName
	poolName = intfCfg.AssociatedIP6Pool
	err = nil
	return ipClaim, poolName, claimNamespace, err
}

func (r *KubevirtMachineReconciler) deleteNetworkDataSecret(ctx *context.MachineContext, infraClusterClient client.Client, infraClusterNamespace string) error {
	if ctx.Machine.Spec.Bootstrap.DataSecretName == nil {
		// Machine never got to the point where a network data secret was created
		return nil
	}
	// use Get to find secret
	secret := &corev1.Secret{}
	secretName := types.NamespacedName{
		Namespace: infraClusterNamespace,
		Name:      *ctx.Machine.Spec.Bootstrap.DataSecretName + "-networkdata",
	}

	// Use Delete to delete it
	if err := infraClusterClient.Get(ctx, secretName, secret); err != nil {
		// if the secret resource is not found, it was already deleted
		// otherwise return the error
		if !apierrors.IsNotFound(err) {
			return errors.Wrapf(err, "failed to get KubeVirtVirtualMachine %s", secretName)
		}
	} else if secret.GetDeletionTimestamp().IsZero() {
		// this means the secret resource was found and has not been deleted
		// is this a synchronous call?
		if err := infraClusterClient.Delete(ctx, secret); err != nil {
			if !apierrors.IsNotFound(err) {
				return errors.Wrapf(err, "failed to get KubeVirtVirtualMachine %s", secretName)
>>>>>>> f69ae85c
			}
		}
	}
	return nil
}

<<<<<<< HEAD
func (r *KubevirtMachineReconciler) getClusterServiceAccountTokenSecret(ctx *context.MachineContext, infraClusterClient client.Client, namespace string) (*corev1.Secret, error) {
	serviceAccount := &corev1.ServiceAccount{}

	key := client.ObjectKey{
		Name:      ctx.KubevirtCluster.Spec.ServiceAccountName,
		Namespace: namespace,
	}
	err := infraClusterClient.Get(ctx.Context, key, serviceAccount)
	if err != nil {
		if apierrors.IsNotFound(err) {
			return nil, nil
		}

		return nil, err
	}
	if len(serviceAccount.Secrets) == 0 {
		ctx.Logger.Info("cluster serviceaccount secret not yet available")
		return nil, nil
	}

	key = client.ObjectKey{
		Name:      serviceAccount.Secrets[0].Name,
		Namespace: serviceAccount.Namespace,
	}
	serviceAccountSecret := &corev1.Secret{}
	err = infraClusterClient.Get(ctx, key, serviceAccountSecret)
	if err != nil {
		if apierrors.IsNotFound(err) {
			return nil, nil
		}
		return nil, err
	}

	return serviceAccountSecret, nil
=======
func (r *KubevirtMachineReconciler) reconcileIPClaimsDelete(ctx *context.MachineContext, infraClusterClient client.Client) error {
	intfName2Info, err := cloudinit.MapIntfNameToIntfConfig(ctx.KubevirtMachine.Spec.VirtualMachineTemplate.Spec.Template.Spec.Domain.Devices.Interfaces)
	if err != nil {
		return errors.Wrapf(err, "could not parse interface tags")
	}
	// check if there are any ipclaims based on kubevirtmachine spec so that we
	// do not have to query fabric in case there are not supposed to be any (this
	// way we do not have to install ipam dependencies for pipelines/dev setup)
	hasAssociatedClaims, err := hasAssociatedIPClaims(ctx, intfName2Info)
	if err != nil {
		return err
	}
	if !hasAssociatedClaims {
		return nil
	}

	// De-duplicate namespaces
	uniqueNamespaces := make(map[string]bool)
	for _, intfConfig := range *intfName2Info {
		nsNameV4 := intfConfig.IPPoolNamespaceName
		if !uniqueNamespaces[nsNameV4] {
			uniqueNamespaces[nsNameV4] = true
		}
		nsNameV6 := intfConfig.IP6PoolNamespaceName
		if !uniqueNamespaces[nsNameV6] {
			uniqueNamespaces[nsNameV6] = true
		}
	}

	// Find all IP-Claims across all interesting namespaces
	var ipClaimsList []*ipamv1.IPClaim
	for nsName := range uniqueNamespaces {
		if ctx.Cluster == nil || ctx.KubevirtMachine == nil {
			ctx.Info("didn't find cluster or kubevirtmachine, skip IP claim delete")
			continue
		}
		ipClaims, err := getIPClaimsMappedToMachine(ctx, infraClusterClient, nsName, ctx.Cluster.GetName(), ctx.KubevirtMachine.GetName())
		if err != nil {
			return err
		}
		ipClaimsList = append(ipClaimsList, ipClaims...)
	}

	ctx.Info(fmt.Sprintf("found %d IP claims to delete", len(ipClaimsList)))
	for _, ipClaim := range ipClaimsList {
		name := ipClaim.Name
		if ipClaim.GetDeletionTimestamp().IsZero() {
			// this means the secret resource was found and has not been deleted
			// is this a synchronous call?
			if err := infraClusterClient.Delete(ctx, ipClaim); err != nil {
				if !apierrors.IsNotFound(err) {
					return errors.Wrapf(err, "failed to find ip claim %s", name)
				}
			}
			ctx.Info(fmt.Sprintf("deleted IP claim %s/%s", ipClaim.Namespace, ipClaim.Name))
		}
	}
	return nil
}

// GetKubeVirtMachinesInCluster gets a cluster's KubeVirtMachines resources.
func getIPClaimsMappedToMachine(ctx *context.MachineContext, infraCluserClient client.Client, namespace, clusterName string, machineName string) ([]*ipamv1.IPClaim, error) {
	labels := map[string]string{clusterv1.ClusterNameLabel: clusterName, clusterv1.MachineAnnotation: machineName}
	claimList := &ipamv1.IPClaimList{}

	if err := infraCluserClient.List(
		ctx, claimList,
		client.InNamespace(namespace),
		client.MatchingLabels(labels)); err != nil {
		return nil, err
	}
	ipClaimsList := make([]*ipamv1.IPClaim, len(claimList.Items))
	for i := range claimList.Items {
		ipClaimsList[i] = &claimList.Items[i]
	}
	return ipClaimsList, nil
}

func hasAssociatedIPClaims(ctx *context.MachineContext, intfName2Info *map[string]cloudinit.KubeVirtInterfaceConfig) (bool, error) {
	template := ctx.KubevirtMachine.Spec.VirtualMachineTemplate.Spec.Template
	if template == nil {
		return false, errors.Errorf("virtual machine template can't be nil in the spec")
	}
	if intfName2Info == nil {
		return false, errors.Errorf("intfName2Info is nil")
	}

	for _, intfConfig := range *intfName2Info {
		if intfConfig.AssociatedIP6Pool != "" || intfConfig.AssociatedIPV4Pool != "" {
			return true, nil
		}
	}

	return false, nil
>>>>>>> f69ae85c
}<|MERGE_RESOLUTION|>--- conflicted
+++ resolved
@@ -253,10 +253,10 @@
 		return ctrl.Result{RequeueAfter: 10 * time.Second}, errors.Wrap(err, "failed to fetch kubevirt bootstrap secret")
 	}
 
-<<<<<<< HEAD
 	ctx.Logger.Info("Reconciling kernel args secret")
 	if _, err := r.reconcileKernelArgsSecret(ctx, infraClusterClient, infraClusterNamespace); err != nil {
 		return ctrl.Result{RequeueAfter: 10 * time.Second}, errors.Wrap(err, "failed to reconcile kernel args secret")
+	}
 
 	var serviceAccountSecret *corev1.Secret = nil
 	// currently optional until it is enabled for the kva mgmt cluster as well
@@ -273,9 +273,6 @@
 		}
 	}
 
-	// Create a helper for managing the KubeVirt VM hosting the machine.
-	externalMachine, err := r.MachineFactory.NewMachine(ctx, infraClusterClient, vmNamespace, clusterNodeSshKeys, serviceAccountSecret)
-=======
 	// For every interface defined in the vm, we need to generate a claim.
 	// Once generated, we will add the cluster/vmname as labels to ip claim object
 	ready, ipClaimList, err := r.reconcileIPClaimsNormal(ctx, infraClusterClient)
@@ -298,8 +295,7 @@
 	}
 
 	// Create a helper for managing the KubeVirt VM hosting the machine.
-	externalMachine, err := r.MachineFactory.NewMachine(ctx, infraClusterClient, vmNamespace, clusterNodeSshKeys, networkDataSecret)
->>>>>>> f69ae85c
+	externalMachine, err := r.MachineFactory.NewMachine(ctx, infraClusterClient, vmNamespace, clusterNodeSshKeys, serviceAccountSecret, networkDataSecret)
 	if err != nil {
 		return ctrl.Result{}, errors.Wrapf(err, "failed to create helper for managing the externalMachine")
 	}
@@ -498,7 +494,18 @@
 		vmNamespace = infraClusterNamespace
 	}
 
-<<<<<<< HEAD
+	ctx.Logger.Info("Deleting VM...")
+	externalMachine, err := kubevirt.NewMachine(ctx, infraClusterClient, vmNamespace, nil, nil, nil)
+	if err != nil {
+		return ctrl.Result{RequeueAfter: 10 * time.Second}, errors.Wrap(err, "failed to create helper for externalMachine access")
+	}
+
+	if externalMachine.Exists() {
+		if err := externalMachine.Delete(); err != nil {
+			return ctrl.Result{RequeueAfter: 10 * time.Second}, errors.Wrap(err, "failed to delete VM")
+		}
+	}
+
 	ctx.Logger.Info("Deleting VM bootstrap secret...")
 	if err := r.deleteKubevirtBootstrapSecret(ctx, infraClusterClient, vmNamespace); err != nil {
 		return ctrl.Result{RequeueAfter: 10 * time.Second}, errors.Wrap(err, "failed to delete bootstrap secret")
@@ -509,30 +516,12 @@
 		return ctrl.Result{RequeueAfter: 10 * time.Second}, errors.Wrap(err, "failed to delete Kernerl args secret")
 	}
 
-	ctx.Logger.Info("Deleting VM...")
-	externalMachine, err := kubevirthandler.NewMachine(ctx, infraClusterClient, vmNamespace, nil, nil)
-=======
-	ctx.Info("Deleting VM...")
-	externalMachine, err := kubevirt.NewMachine(ctx, infraClusterClient, vmNamespace, nil, nil)
->>>>>>> f69ae85c
-	if err != nil {
-		return ctrl.Result{RequeueAfter: 10 * time.Second}, errors.Wrap(err, "failed to create helper for externalMachine access")
-	}
-
-	if externalMachine.Exists() {
-		if err := externalMachine.Delete(); err != nil {
-			return ctrl.Result{RequeueAfter: 10 * time.Second}, errors.Wrap(err, "failed to delete VM")
-		}
-	}
-
-	if err := r.deleteKubevirtBootstrapSecret(ctx, infraClusterClient, vmNamespace); err != nil {
-		return ctrl.Result{RequeueAfter: 10 * time.Second}, errors.Wrap(err, "failed to delete bootstrap secret")
-	}
-
+	ctx.Logger.Info("Deleting VM network data secret...")
 	if err := r.deleteNetworkDataSecret(ctx, infraClusterClient, infraClusterNamespace); err != nil {
 		return ctrl.Result{RequeueAfter: 10 * time.Second}, errors.Wrap(err, "failed to delete network config secret")
 	}
 
+	ctx.Logger.Info("Deleting VM IP claims...")
 	if err := r.reconcileIPClaimsDelete(ctx, infraClusterClient); err != nil {
 		return ctrl.Result{RequeueAfter: 10 * time.Second}, errors.Wrap(err, "failed to delete ip claims")
 	}
@@ -786,7 +775,6 @@
 	return data[0], data[1], nil
 }
 
-<<<<<<< HEAD
 func (r *KubevirtMachineReconciler) reconcileKernelArgsSecret(
 	machineCtx *context.MachineContext,
 	infraClusterClient client.Client,
@@ -818,7 +806,12 @@
 		if err := infraClusterClient.Delete(ctx, secret); err != nil {
 			if !apierrors.IsNotFound(err) {
 				return errors.Wrapf(err, "failed to delete Kernel args secret %s", secretName)
-=======
+			}
+		}
+	}
+	return nil
+}
+
 func (r *KubevirtMachineReconciler) reconcileIPClaimsNormal(ctx *context.MachineContext, infraClusterClient client.Client) (bool, []*ipamv1.IPClaim, error) {
 
 	readyRet := true
@@ -1120,14 +1113,12 @@
 		if err := infraClusterClient.Delete(ctx, secret); err != nil {
 			if !apierrors.IsNotFound(err) {
 				return errors.Wrapf(err, "failed to get KubeVirtVirtualMachine %s", secretName)
->>>>>>> f69ae85c
 			}
 		}
 	}
 	return nil
 }
 
-<<<<<<< HEAD
 func (r *KubevirtMachineReconciler) getClusterServiceAccountTokenSecret(ctx *context.MachineContext, infraClusterClient client.Client, namespace string) (*corev1.Secret, error) {
 	serviceAccount := &corev1.ServiceAccount{}
 
@@ -1162,7 +1153,8 @@
 	}
 
 	return serviceAccountSecret, nil
-=======
+}
+
 func (r *KubevirtMachineReconciler) reconcileIPClaimsDelete(ctx *context.MachineContext, infraClusterClient client.Client) error {
 	intfName2Info, err := cloudinit.MapIntfNameToIntfConfig(ctx.KubevirtMachine.Spec.VirtualMachineTemplate.Spec.Template.Spec.Domain.Devices.Interfaces)
 	if err != nil {
@@ -1257,5 +1249,4 @@
 	}
 
 	return false, nil
->>>>>>> f69ae85c
 }