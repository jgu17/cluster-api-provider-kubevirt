/*
Copyright 2021 The Kubernetes Authors.

Licensed under the Apache License, Version 2.0 (the "License");
you may not use this file except in compliance with the License.
You may obtain a copy of the License at

    http://www.apache.org/licenses/LICENSE-2.0

Unless required by applicable law or agreed to in writing, software
distributed under the License is distributed on an "AS IS" BASIS,
WITHOUT WARRANTIES OR CONDITIONS OF ANY KIND, either express or implied.
See the License for the specific language governing permissions and
limitations under the License.
*/

package controllers

import (
	gocontext "context"
	"fmt"
	"regexp"
	"time"

	"github.com/pkg/errors"
	"gopkg.in/yaml.v3"
	corev1 "k8s.io/api/core/v1"
	apierrors "k8s.io/apimachinery/pkg/api/errors"
	metav1 "k8s.io/apimachinery/pkg/apis/meta/v1"
	"k8s.io/apimachinery/pkg/types"
	utilerrors "k8s.io/apimachinery/pkg/util/errors"
	clusterv1 "sigs.k8s.io/cluster-api/api/v1beta1"
	capierrors "sigs.k8s.io/cluster-api/errors"
	"sigs.k8s.io/cluster-api/util"
	"sigs.k8s.io/cluster-api/util/annotations"
	"sigs.k8s.io/cluster-api/util/conditions"
	"sigs.k8s.io/cluster-api/util/patch"
	"sigs.k8s.io/cluster-api/util/predicates"
	ctrl "sigs.k8s.io/controller-runtime"
	"sigs.k8s.io/controller-runtime/pkg/builder"
	"sigs.k8s.io/controller-runtime/pkg/client"
	"sigs.k8s.io/controller-runtime/pkg/controller"
	"sigs.k8s.io/controller-runtime/pkg/controller/controllerutil"
	"sigs.k8s.io/controller-runtime/pkg/handler"

	infrav1 "sigs.k8s.io/cluster-api-provider-kubevirt/api/v1alpha1"
	"sigs.k8s.io/cluster-api-provider-kubevirt/pkg/context"
	"sigs.k8s.io/cluster-api-provider-kubevirt/pkg/infracluster"
	"sigs.k8s.io/cluster-api-provider-kubevirt/pkg/kubevirt"
	"sigs.k8s.io/cluster-api-provider-kubevirt/pkg/ssh"
	"sigs.k8s.io/cluster-api-provider-kubevirt/pkg/workloadcluster"
)

// KubevirtMachineReconciler reconciles a KubevirtMachine object.
type KubevirtMachineReconciler struct {
	client.Client
	InfraCluster    infracluster.InfraCluster
	WorkloadCluster workloadcluster.WorkloadCluster
	MachineFactory  kubevirt.MachineFactory
}

// +kubebuilder:rbac:groups=infrastructure.cluster.x-k8s.io,resources=kubevirtmachines,verbs=get;list;watch;create;update;patch;delete
// +kubebuilder:rbac:groups=infrastructure.cluster.x-k8s.io,resources=kubevirtmachines/status,verbs=get;update;patch
// +kubebuilder:rbac:groups=cluster.x-k8s.io,resources=clusters;machines,verbs=get;list;watch
// +kubebuilder:rbac:groups="",resources=secrets;,verbs=get;list;watch;create;update;patch;delete
// +kubebuilder:rbac:groups=kubevirt.io,resources=virtualmachines;,verbs=get;create;update;patch;delete
// +kubebuilder:rbac:groups=kubevirt.io,resources=virtualmachineinstances;,verbs=get;delete
// +kubebuilder:rbac:groups=cdi.kubevirt.io,resources=datavolumes;,verbs=get;list;watch

// Reconcile handles KubevirtMachine events.
func (r *KubevirtMachineReconciler) Reconcile(goctx gocontext.Context, req ctrl.Request) (_ ctrl.Result, rerr error) {
	log := ctrl.LoggerFrom(goctx)

	// Fetch the KubevirtMachine instance.
	kubevirtMachine := &infrav1.KubevirtMachine{}
	if err := r.Client.Get(goctx, req.NamespacedName, kubevirtMachine); err != nil {
		if apierrors.IsNotFound(err) {
			return ctrl.Result{}, nil
		}
		return ctrl.Result{}, err
	}

	// Fetch the Machine.
	machine, err := util.GetOwnerMachine(goctx, r.Client, kubevirtMachine.ObjectMeta)
	if err != nil {
		return ctrl.Result{}, err
	}
	if machine == nil {
		log.Info("Waiting for Machine Controller to set OwnerRef on KubevirtMachine")
		return ctrl.Result{}, nil
	}

	log = log.WithValues("machine", machine.Name)

	// Handle deleted machines
	if !kubevirtMachine.ObjectMeta.DeletionTimestamp.IsZero() {
		// Create the machine context for this request.
		// Deletion shouldn't require the presence of a
		// cluster or kubevirtcluster object as those objects
		// may have already been removed.
		machineContext := &context.MachineContext{
			Context:         goctx,
			Machine:         machine,
			KubevirtMachine: kubevirtMachine,
			Logger:          ctrl.LoggerFrom(goctx).WithName(req.Namespace).WithName(req.Name),
		}
		return r.reconcileDelete(machineContext)
	}

	// Fetch the Cluster.
	cluster, err := util.GetClusterFromMetadata(goctx, r.Client, machine.ObjectMeta)
	if err != nil {
		log.Info("KubevirtMachine owner Machine is missing cluster label or cluster does not exist")
		return ctrl.Result{}, err
	}
	if cluster == nil {
		log.Info(fmt.Sprintf("Please associate this machine with a cluster using the label %s: <name of cluster>", clusterv1.ClusterNameLabel))
		return ctrl.Result{}, nil
	}

	log = log.WithValues("cluster", cluster.Name)

	// Fetch the KubevirtCluster.
	kubevirtCluster := &infrav1.KubevirtCluster{}
	kubevirtClusterName := client.ObjectKey{
		Namespace: kubevirtMachine.Namespace,
		Name:      cluster.Spec.InfrastructureRef.Name,
	}
	if err := r.Client.Get(goctx, kubevirtClusterName, kubevirtCluster); err != nil {
		log.Info("KubevirtCluster is not available yet")
		return ctrl.Result{}, nil
	}

	log = log.WithValues("kubevirt-cluster", kubevirtCluster.Name)

	// Create the machine context for this request.
	machineContext := &context.MachineContext{
		Context:         goctx,
		Cluster:         cluster,
		KubevirtCluster: kubevirtCluster,
		Machine:         machine,
		KubevirtMachine: kubevirtMachine,
		Logger:          ctrl.LoggerFrom(goctx).WithName(req.Namespace).WithName(req.Name),
	}

	// Initialize the patch helper
	patchHelper, err := patch.NewHelper(kubevirtMachine, r.Client)
	if err != nil {
		return ctrl.Result{}, err
	}

	// Always attempt to Patch the KubevirtMachine object and status after each reconciliation.
	defer func() {
		if err := machineContext.PatchKubevirtMachine(patchHelper); err != nil {
			machineContext.Logger.Error(err, "failed to patch KubevirtMachine")
			if rerr == nil {
				rerr = err
			}
		}
	}()

	// Add finalizer first if not exist to avoid the race condition between init and delete
	if !controllerutil.ContainsFinalizer(kubevirtMachine, infrav1.MachineFinalizer) {
		controllerutil.AddFinalizer(kubevirtMachine, infrav1.MachineFinalizer)
		return ctrl.Result{}, nil
	}

	// Check if the infrastructure is ready, otherwise return and wait for the cluster object to be updated
	if !cluster.Status.InfrastructureReady {
		log.Info("Waiting for KubevirtCluster Controller to create cluster infrastructure")
		conditions.MarkFalse(kubevirtMachine, infrav1.VMProvisionedCondition, infrav1.WaitingForClusterInfrastructureReason, clusterv1.ConditionSeverityInfo, "")
		return ctrl.Result{}, nil
	}

	// Handle non-deleted machines
	res, err := r.reconcileNormal(machineContext)

	if res.IsZero() && err == nil {
		// Update the providerID on the Node
		// The ProviderID on the Node and the providerID on  the KubevirtMachine are used to set the NodeRef
		// This code is needed here as long as there is no Kubevirt cloud provider setting the providerID in the node
		return r.updateNodeProviderID(machineContext)
	}

	return res, err
}

func (r *KubevirtMachineReconciler) reconcileNormal(ctx *context.MachineContext) (res ctrl.Result, retErr error) {

	// Make sure bootstrap data is available and populated.
	if ctx.Machine.Spec.Bootstrap.DataSecretName == nil {
		if !util.IsControlPlaneMachine(ctx.Machine) && !conditions.IsTrue(ctx.Cluster, clusterv1.ControlPlaneInitializedCondition) {
			ctx.Logger.Info("Waiting for the control plane to be initialized...")
			conditions.MarkFalse(ctx.KubevirtMachine, infrav1.VMProvisionedCondition, clusterv1.WaitingForControlPlaneAvailableReason, clusterv1.ConditionSeverityInfo, "")
			return ctrl.Result{}, nil
		}

		ctx.Logger.Info("Waiting for Machine.Spec.Bootstrap.DataSecretName...")
		conditions.MarkFalse(ctx.KubevirtMachine, infrav1.VMProvisionedCondition, infrav1.WaitingForBootstrapDataReason, clusterv1.ConditionSeverityInfo, "")
		return ctrl.Result{}, nil
	}

	// Fetch SSH keys to be used for cluster nodes, and update bootstrap script cloud-init with public key
	var clusterNodeSshKeys *ssh.ClusterNodeSshKeys

	if !annotations.IsExternallyManaged(ctx.KubevirtCluster) {
		clusterNodeSshKeys = ssh.NewClusterNodeSshKeys(ctx.ClusterContext(), r.Client)
		if persisted := clusterNodeSshKeys.IsPersistedToSecret(); !persisted {
			ctx.Logger.Info("Waiting for ssh keys data secret to be created by KubevirtCluster controller...")
			return ctrl.Result{RequeueAfter: 10 * time.Second}, nil
		}
		if err := clusterNodeSshKeys.FetchPersistedKeysFromSecret(); err != nil {
			return ctrl.Result{}, errors.Wrap(err, "failed to fetch ssh keys for cluster nodes")
		}
	}

	// Default the infra cluster secret ref when the
	// machine does not have one set.
	if ctx.KubevirtMachine.Spec.InfraClusterSecretRef == nil {
		ctx.KubevirtMachine.Spec.InfraClusterSecretRef = ctx.KubevirtCluster.Spec.InfraClusterSecretRef
	}

	infraClusterClient, infraClusterNamespace, err := r.InfraCluster.GenerateInfraClusterClient(ctx.KubevirtMachine.Spec.InfraClusterSecretRef, ctx.KubevirtMachine.Namespace, ctx.Context)
	if err != nil {
		return ctrl.Result{RequeueAfter: 10 * time.Second}, errors.Wrap(err, "failed to generate infra cluster client")
	}

	// If there is not a namespace explicitly set on the vm template, then
	// use the infra namespace as a default. For internal clusters, the infraNamespace
	// will be the same as the KubeVirtCluster object, for external clusters the
	// infraNamespace will attempt to be detected from the infraClusterSecretRef's
	// kubeconfig
	vmNamespace := ctx.KubevirtMachine.Spec.VirtualMachineTemplate.ObjectMeta.Namespace
	if vmNamespace == "" {
		vmNamespace = infraClusterNamespace
	}

	if infraClusterClient == nil {
		ctx.Logger.Info("Waiting for infra cluster client...")
		return ctrl.Result{RequeueAfter: 10 * time.Second}, nil
	}

	ctx.Logger.Info("Reconciling bootstrap secret")
	if err := r.reconcileKubevirtBootstrapSecret(ctx, infraClusterClient, vmNamespace, clusterNodeSshKeys); err != nil {
		conditions.MarkFalse(ctx.KubevirtMachine, infrav1.VMProvisionedCondition, infrav1.WaitingForBootstrapDataReason, clusterv1.ConditionSeverityInfo, "")
		return ctrl.Result{RequeueAfter: 10 * time.Second}, errors.Wrap(err, "failed to fetch kubevirt bootstrap secret")
	}

<<<<<<< HEAD
	ctx.Logger.Info("Reconciling kernel args secret")
	if _, err := r.reconcileKernelArgsSecret(ctx, infraClusterClient, infraClusterNamespace); err != nil {
		return ctrl.Result{RequeueAfter: 10 * time.Second}, errors.Wrap(err, "failed to reconcile kernel args secret")
=======
	var serviceAccountSecret *corev1.Secret = nil
	// currently optional until it is enabled for the kva mgmt cluster as well
	if ctx.KubevirtCluster.Spec.ServiceAccountName != "" {
		serviceAccountSecret, err = r.getClusterServiceAccountTokenSecret(ctx, infraClusterClient, infraClusterNamespace)
		if err != nil {
			ctx.Logger.Error(err, "Failed to retrieve service account token secret")
			return ctrl.Result{}, err
		}
		if serviceAccountSecret == nil {
			ctx.Logger.Info("Service account secret not yet available")
			// TODO listen on changes to secrets instead: https://dev.azure.com/mariner-org/ECF/_workitems/edit/3966
			return ctrl.Result{RequeueAfter: time.Second * 5}, nil
		}
>>>>>>> 1afcfb23
	}

	// Create a helper for managing the KubeVirt VM hosting the machine.
	externalMachine, err := r.MachineFactory.NewMachine(ctx, infraClusterClient, vmNamespace, clusterNodeSshKeys, serviceAccountSecret)
	if err != nil {
		return ctrl.Result{}, errors.Wrapf(err, "failed to create helper for managing the externalMachine")
	}

	isTerminal, terminalReason, err := externalMachine.IsTerminal()
	if err != nil {
		return ctrl.Result{}, errors.Wrapf(err, "failed checking VM for terminal state")
	}
	if isTerminal {
		failureErr := capierrors.UpdateMachineError
		ctx.KubevirtMachine.Status.FailureReason = &failureErr
		ctx.KubevirtMachine.Status.FailureMessage = &terminalReason
	}

	// Provision the underlying VM if not existing
	if !isTerminal && !externalMachine.Exists() {
		ctx.KubevirtMachine.Status.Ready = false
		if err := externalMachine.Create(ctx.Context); err != nil {
			conditions.MarkFalse(ctx.KubevirtMachine, infrav1.VMProvisionedCondition, infrav1.VMCreateFailedReason, clusterv1.ConditionSeverityError, fmt.Sprintf("Failed vm creation: %v", err))
			return ctrl.Result{}, errors.Wrap(err, "failed to create VM instance")
		}
		ctx.Logger.Info("VM Created, waiting on vm to be provisioned.")
		return ctrl.Result{RequeueAfter: 20 * time.Second}, nil
	}

	// Checks to see if a VM's active VMI is ready or not
	if externalMachine.IsReady() {
		// Mark VMProvisionedCondition to indicate that the VM has successfully started
		conditions.MarkTrue(ctx.KubevirtMachine, infrav1.VMProvisionedCondition)
	} else {
		reason, message := externalMachine.GetVMNotReadyReason()
		conditions.MarkFalse(ctx.KubevirtMachine, infrav1.VMProvisionedCondition, reason, clusterv1.ConditionSeverityInfo, message)

		// Waiting for VM to boot
		ctx.KubevirtMachine.Status.Ready = false
		ctx.Logger.Info("KubeVirt VM is not fully provisioned and running...")
		return ctrl.Result{RequeueAfter: 20 * time.Second}, nil
	}

	ipAddress := externalMachine.Address()
	if ipAddress == "" {
		ctx.Logger.Info(fmt.Sprintf("KubevirtMachine %s: Got empty ipAddress, requeue", ctx.KubevirtMachine.Name))
		// Only set readiness to false if we have never detected an internal IP for this machine.
		//
		// The internal ipAddress is sometimes detected via the qemu guest agent,
		// which will report an empty addr at some points when the guest is rebooting
		// or updating.
		//
		// This check prevents us from marking the infrastructure as not ready
		// when the internal guest might be rebooting or updating.
		if !machineHasKnownInternalIP(ctx.KubevirtMachine) {
			ctx.KubevirtMachine.Status.Ready = false
		}
		return ctrl.Result{RequeueAfter: 20 * time.Second}, nil
	}

	retryDuration, err := externalMachine.DrainNodeIfNeeded(r.WorkloadCluster)
	if err != nil {
		return ctrl.Result{RequeueAfter: retryDuration}, errors.Wrap(err, "failed to drain node")
	}
	if retryDuration > 0 {
		return ctrl.Result{RequeueAfter: retryDuration}, nil
	}

	if externalMachine.SupportsCheckingIsBootstrapped() && !conditions.IsTrue(ctx.KubevirtMachine, infrav1.BootstrapExecSucceededCondition) {
		if !externalMachine.IsBootstrapped() {
			ctx.Logger.Info("Waiting for underlying VM to bootstrap...")
			conditions.MarkFalse(ctx.KubevirtMachine, infrav1.BootstrapExecSucceededCondition, infrav1.BootstrapFailedReason, clusterv1.ConditionSeverityWarning, "VM not bootstrapped yet")
			ctx.KubevirtMachine.Status.Ready = false
			return ctrl.Result{RequeueAfter: 10 * time.Second}, nil
		}
		// Update the condition BootstrapExecSucceededCondition
		conditions.MarkTrue(ctx.KubevirtMachine, infrav1.BootstrapExecSucceededCondition)
		ctx.Logger.Info("Underlying VM has boostrapped.")
	}

	ctx.KubevirtMachine.Status.Addresses = []clusterv1.MachineAddress{
		{
			Type:    clusterv1.MachineHostName,
			Address: ctx.KubevirtMachine.Name,
		},
		{
			Type:    clusterv1.MachineInternalIP,
			Address: ipAddress,
		},
		{
			Type:    clusterv1.MachineExternalIP,
			Address: ipAddress,
		},
		{
			Type:    clusterv1.MachineInternalDNS,
			Address: ctx.KubevirtMachine.Name,
		},
	}

	if ctx.KubevirtMachine.Spec.ProviderID == nil || *ctx.KubevirtMachine.Spec.ProviderID == "" {
		providerID, err := externalMachine.GenerateProviderID()
		if err != nil {
			ctx.Logger.Error(err, "Failed to patch node with provider id.")
			return ctrl.Result{RequeueAfter: 5 * time.Second}, nil
		}

		// Set ProviderID so the Cluster API Machine Controller can pull it.
		ctx.KubevirtMachine.Spec.ProviderID = &providerID
	}

	// Ready should reflect if the VMI is ready or not
	if externalMachine.IsReady() {
		ctx.KubevirtMachine.Status.Ready = true
	} else {
		ctx.KubevirtMachine.Status.Ready = false
	}

	return ctrl.Result{}, nil
}

func machineHasKnownInternalIP(kubevirtMachine *infrav1.KubevirtMachine) bool {
	for _, addr := range kubevirtMachine.Status.Addresses {
		if addr.Type == clusterv1.MachineInternalIP && addr.Address != "" {
			return true
		}
	}
	return false
}

func (r *KubevirtMachineReconciler) updateNodeProviderID(ctx *context.MachineContext) (ctrl.Result, error) {
	// If the provider ID is already updated on the Node, return
	if ctx.KubevirtMachine.Status.NodeUpdated {
		return ctrl.Result{}, nil
	}

	workloadClusterClient, err := r.WorkloadCluster.GenerateWorkloadClusterClient(ctx)
	if err != nil {
		ctx.Logger.Error(err, "Workload cluster client is not available")
	}
	if workloadClusterClient == nil {
		ctx.Logger.Info("Waiting for workload cluster client...")
		return ctrl.Result{RequeueAfter: 10 * time.Second}, nil
	}

	// using workload cluster client, get the corresponding cluster node
	workloadClusterNode := &corev1.Node{}
	workloadClusterNodeKey := client.ObjectKey{Namespace: ctx.KubevirtMachine.Namespace, Name: ctx.KubevirtMachine.Name}
	if err := workloadClusterClient.Get(ctx, workloadClusterNodeKey, workloadClusterNode); err != nil {
		if apierrors.IsNotFound(err) {
			ctx.Logger.Info(fmt.Sprintf("Waiting for workload cluster node to appear for machine %s/%s...", ctx.KubevirtMachine.Namespace, ctx.KubevirtMachine.Name))
			return ctrl.Result{RequeueAfter: 10 * time.Second}, nil
		} else {
			return ctrl.Result{RequeueAfter: 5 * time.Second}, errors.Wrapf(err, "failed to fetch workload cluster node")
		}
	}

	if workloadClusterNode.Spec.ProviderID == *ctx.KubevirtMachine.Spec.ProviderID {
		// Node is already updated, return
		return ctrl.Result{}, nil
	}

	// Patch node with provider id.
	// Usually a cloud provider will do this, but there is no cloud provider for KubeVirt.
	ctx.Logger.Info("Patching node with provider id...")

	// using workload cluster client, patch cluster node
	patchStr := fmt.Sprintf(`{"spec": {"providerID": "%s"}}`, *ctx.KubevirtMachine.Spec.ProviderID)
	mergePatch := client.RawPatch(types.MergePatchType, []byte(patchStr))
	if err := workloadClusterClient.Patch(ctx, workloadClusterNode, mergePatch); err != nil {
		return ctrl.Result{RequeueAfter: 5 * time.Second}, errors.Wrapf(err, "failed to patch workload cluster node")
	}
	ctx.KubevirtMachine.Status.NodeUpdated = true

	return ctrl.Result{}, nil
}

func (r *KubevirtMachineReconciler) reconcileDelete(ctx *context.MachineContext) (ctrl.Result, error) {

	patchHelper, err := patch.NewHelper(ctx.KubevirtMachine, r.Client)
	if err != nil {
		return ctrl.Result{}, err
	}

	infraClusterClient, infraClusterNamespace, err := r.InfraCluster.GenerateInfraClusterClient(ctx.KubevirtMachine.Spec.InfraClusterSecretRef, ctx.KubevirtMachine.Namespace, ctx.Context)
	if err != nil {
		return ctrl.Result{RequeueAfter: 10 * time.Second}, errors.Wrap(err, "failed to generate infra cluster client")
	}
	if infraClusterClient == nil {
		ctx.Logger.Info("Waiting for infra cluster client...")
		return ctrl.Result{RequeueAfter: 10 * time.Second}, nil
	}

	// If there is not a namespace explicitly set on the vm template, then
	// use the infra namespace as a default. For internal clusters, the infraNamespace
	// will be the same as the KubeVirtCluster object, for external clusters the
	// infraNamespace will attempt to be detected from the infraClusterSecretRef's
	// kubeconfig
	vmNamespace := ctx.KubevirtMachine.Spec.VirtualMachineTemplate.ObjectMeta.Namespace
	if vmNamespace == "" {
		vmNamespace = infraClusterNamespace
	}

	ctx.Logger.Info("Deleting VM bootstrap secret...")
	if err := r.deleteKubevirtBootstrapSecret(ctx, infraClusterClient, vmNamespace); err != nil {
		return ctrl.Result{RequeueAfter: 10 * time.Second}, errors.Wrap(err, "failed to delete bootstrap secret")
	}

	ctx.Logger.Info("Deleting VM Kernel args secret...")
	if err := r.deleteKernelArgsSecret(ctx, infraClusterClient, vmNamespace); err != nil {
		return ctrl.Result{RequeueAfter: 10 * time.Second}, errors.Wrap(err, "failed to delete Kernerl args secret")
	}

	ctx.Logger.Info("Deleting VM...")
<<<<<<< HEAD
	externalMachine, err := kubevirt.NewMachine(ctx, infraClusterClient, vmNamespace, nil)
=======
	externalMachine, err := kubevirthandler.NewMachine(ctx, infraClusterClient, vmNamespace, nil, nil)
>>>>>>> 1afcfb23
	if err != nil {
		return ctrl.Result{RequeueAfter: 10 * time.Second}, errors.Wrap(err, "failed to create helper for externalMachine access")
	}

	if externalMachine.Exists() {
		if err := externalMachine.Delete(); err != nil {
			return ctrl.Result{RequeueAfter: 10 * time.Second}, errors.Wrap(err, "failed to delete VM")
		}
	}

	// Machine is deleted so remove the finalizer.
	controllerutil.RemoveFinalizer(ctx.KubevirtMachine, infrav1.MachineFinalizer)

	// Set the VMProvisionedCondition reporting delete is started, and attempt to issue a patch in
	// order to make this visible to the users.
	conditions.MarkFalse(ctx.KubevirtMachine, infrav1.VMProvisionedCondition, clusterv1.DeletingReason, clusterv1.ConditionSeverityInfo, "")
	if err := ctx.PatchKubevirtMachine(patchHelper); err != nil {
		if err = utilerrors.FilterOut(err, apierrors.IsNotFound); err != nil {
			return ctrl.Result{}, errors.Wrap(err, "failed to patch KubevirtMachine")
		}
	}

	return ctrl.Result{}, nil
}

// SetupWithManager will add watches for this controller.
func (r *KubevirtMachineReconciler) SetupWithManager(goctx gocontext.Context, mgr ctrl.Manager, options controller.Options) error {
	clusterToKubevirtMachines, err := util.ClusterToTypedObjectsMapper(mgr.GetClient(), &infrav1.KubevirtMachineList{}, mgr.GetScheme())
	if err != nil {
		return err
	}

	return ctrl.NewControllerManagedBy(mgr).
		For(&infrav1.KubevirtMachine{}).
		WithOptions(options).
		WithEventFilter(predicates.ResourceNotPaused(ctrl.LoggerFrom(goctx))).
		Watches(
			&clusterv1.Machine{},
			handler.EnqueueRequestsFromMapFunc(util.MachineToInfrastructureMapFunc(infrav1.GroupVersion.WithKind("KubevirtMachine"))),
		).
		Watches(
			&infrav1.KubevirtCluster{},
			handler.EnqueueRequestsFromMapFunc(r.KubevirtClusterToKubevirtMachines),
		).
		Watches(
			&clusterv1.Cluster{},
			handler.EnqueueRequestsFromMapFunc(clusterToKubevirtMachines),
			builder.WithPredicates(predicates.ClusterUnpausedAndInfrastructureReady(ctrl.LoggerFrom(goctx))),
		).
		Complete(r)
}

// KubevirtClusterToKubevirtMachines is a handler.ToRequestsFunc to be used to enqueue
// requests for reconciliation of KubevirtMachines.
func (r *KubevirtMachineReconciler) KubevirtClusterToKubevirtMachines(ctx gocontext.Context, o client.Object) []ctrl.Request {
	var result []ctrl.Request
	c, ok := o.(*infrav1.KubevirtCluster)
	if !ok {
		panic(fmt.Sprintf("Expected a KubevirtCluster but got a %T", o))
	}

	cluster, err := util.GetOwnerCluster(ctx, r.Client, c.ObjectMeta)
	switch {
	case apierrors.IsNotFound(err) || cluster == nil:
		return result
	case err != nil:
		return result
	}

	labels := map[string]string{clusterv1.ClusterNameLabel: cluster.Name}
	machineList := &clusterv1.MachineList{}
	if err := r.Client.List(ctx, machineList, client.InNamespace(c.Namespace), client.MatchingLabels(labels)); err != nil {
		return nil
	}
	for _, m := range machineList.Items {
		if m.Spec.InfrastructureRef.Name == "" {
			continue
		}
		name := client.ObjectKey{Namespace: m.Namespace, Name: m.Name}
		result = append(result, ctrl.Request{NamespacedName: name})
	}

	return result
}

// reconcileKubevirtBootstrapSecret creates bootstrap cloud-init secret for KubeVirt virtual machines
func (r *KubevirtMachineReconciler) reconcileKubevirtBootstrapSecret(ctx *context.MachineContext, infraClusterClient client.Client, vmNamespace string, sshKeys *ssh.ClusterNodeSshKeys) error {
	if ctx.Machine.Spec.Bootstrap.DataSecretName == nil {
		return errors.New("error retrieving bootstrap data: linked Machine's bootstrap.dataSecretName is nil")
	}

	s := &corev1.Secret{}
	key := client.ObjectKey{Namespace: ctx.Machine.GetNamespace(), Name: *ctx.Machine.Spec.Bootstrap.DataSecretName}
	if err := r.Client.Get(ctx, key, s); err != nil {
		return errors.Wrapf(err, "failed to retrieve bootstrap data secret for KubevirtMachine %s/%s", ctx.Machine.GetNamespace(), ctx.Machine.GetName())
	}

	value, ok := s.Data["value"]
	if !ok {
		return errors.New("error retrieving bootstrap data: secret value key is missing")
	}

	if sshKeys != nil {
		var err error
		var modified bool
		if value, modified, err = addCapkUserToCloudInitConfig(value, sshKeys.PublicKey); err != nil {
			return errors.Wrapf(err, "failed to add capk user to KubevirtMachine %s/%s userdata", ctx.Machine.GetNamespace(), ctx.Machine.GetName())
		} else if modified {
			ctx.Logger.Info("Add capk user with ssh config to bootstrap userdata")
		}
	}

	newBootstrapDataSecret := &corev1.Secret{
		ObjectMeta: metav1.ObjectMeta{
			Name:      s.Name + "-userdata",
			Namespace: vmNamespace,
			Labels:    s.Labels,
		},
	}
	ctx.BootstrapDataSecret = newBootstrapDataSecret

	_, err := controllerutil.CreateOrUpdate(ctx, infraClusterClient, newBootstrapDataSecret, func() error {
		newBootstrapDataSecret.Type = clusterv1.ClusterSecretType
		newBootstrapDataSecret.Data = map[string][]byte{
			"userdata": value,
		}

		return nil
	})

	if err != nil {
		return errors.Wrapf(err, "failed to create kubevirt bootstrap secret for cluster")
	}

	return nil
}

// deleteKubevirtBootstrapSecret deletes bootstrap cloud-init secret for KubeVirt virtual machines
func (r *KubevirtMachineReconciler) deleteKubevirtBootstrapSecret(ctx *context.MachineContext, infraClusterClient client.Client, vmNamespace string) error {

	if ctx.Machine.Spec.Bootstrap.DataSecretName == nil {
		// Machine never got to the point where a bootstrap secret was created
		return nil
	}

	bootstrapDataSecret := &corev1.Secret{}
	bootstrapDataSecretKey := client.ObjectKey{Namespace: vmNamespace, Name: *ctx.Machine.Spec.Bootstrap.DataSecretName + "-userdata"}
	if err := infraClusterClient.Get(ctx, bootstrapDataSecretKey, bootstrapDataSecret); err != nil {
		// the secret does not exist, exit without error
		return nil
	}

	if err := infraClusterClient.Delete(ctx, bootstrapDataSecret); err != nil {
		return errors.Wrapf(err, "failed to delete kubevirt bootstrap secret for cluster")
	}

	return nil
}

// addCapkUserToCloudInitConfig adds the 'capk' user with the provided ssh authorized key to the
// machine cloud-init bootstrap user-data.
// If the user-data is not the expected cloud-init config, then returns the latter content as-is.
// If a capk user is already defined, then overrides it.
// The returned boolean indicates whether the userdata was modified or not.
func addCapkUserToCloudInitConfig(userdata, sshAuthorizedKey []byte) ([]byte, bool, error) {

	// This uses yaml.Node and not an interface{} to preserve the comments, ordering, etc. of the
	// cloud-init user-data (the indentation might be modified and aligned).
	// Note that go yaml nodes are not a direct representation of the logic structure of the content;
	// e.g.
	//  - the 'users' key and the list (aka sequence) of actual users are sibling nodes
	//  - the 'name' key and the name value (like 'capk') are sibling nodes

	root := &yaml.Node{}
	if err := yaml.Unmarshal(userdata, root); err != nil {
		return nil, false, fmt.Errorf("failed to parse userdata yaml: %w", err)
	}

	if root.Kind != yaml.DocumentNode || len(root.Content) != 1 {
		return userdata, false, nil
	}
	data := root.Content[0]
	if data.Kind != yaml.MappingNode || len(data.Content) == 0 {
		return userdata, false, nil
	}

	// This resolves the first comment in the document; which can be associated with different nodes
	// based on how it is written.
	var headerComment string
	for _, headerComment = range []string{root.HeadComment, data.HeadComment, data.Content[0].HeadComment} {
		if headerComment != "" {
			break
		}
	}
	if !regexp.MustCompile(`(?m)^#cloud-config`).MatchString(headerComment) {
		return userdata, false, nil
	}

	var users *yaml.Node
	for i, section := range data.Content {
		if i%2 == 1 && section.Kind == yaml.SequenceNode && data.Content[i-1].Value == "users" {
			users = section
			break
		}
	}

	usersKey, usersWithCapk, err := usersYamlNodes(sshAuthorizedKey)
	if err != nil {
		return nil, false, err
	}

	// If the users section is not defined in the user-data, simply adds the one with the capk user.
	// Otherwise, loops through the users and, either, override the existing capk user or append it
	// to the sequence.
	if users == nil {
		data.Content = append(data.Content, usersKey, usersWithCapk)
	} else {

		for i, user := range users.Content {
			for j, field := range user.Content {
				if j%2 == 1 && user.Content[j-1].Value == "name" {
					if field.Value == "capk" {
						users.Content[i] = usersWithCapk.Content[0]
						ud, err := yaml.Marshal(root)
						return ud, true, err
					}
					break
				}
			}
		}

		users.Content = append(users.Content, usersWithCapk.Content...)
	}

	ud, err := yaml.Marshal(root)
	return ud, true, err
}

// usersYamlNodes generates the yaml.Nodes representing the 'users' key and the sequence of users
// with the capk user and the specified ssh authorized key.
func usersYamlNodes(sshAuthorizedKey []byte) (*yaml.Node, *yaml.Node, error) {
	usersYaml :=
		`users:
- name: capk
  gecos: CAPK User
  sudo: ALL=(ALL) NOPASSWD:ALL
  groups: users, admin
  ssh_authorized_keys:
  - ` + string(sshAuthorizedKey)

	var node yaml.Node
	if err := yaml.Unmarshal([]byte(usersYaml), &node); err != nil {
		return nil, nil, fmt.Errorf("failed to render capk user as valid yaml: %w", err)
	}

	data := node.Content[0].Content
	return data[0], data[1], nil
}

<<<<<<< HEAD
func (r *KubevirtMachineReconciler) reconcileKernelArgsSecret(
	machineCtx *context.MachineContext,
	infraClusterClient client.Client,
	infraClusterNamespace string) (*corev1.Secret, error) {

	return kubevirt.CreateOrUpdateKernelArgsSecretNormal(
		machineCtx,
		infraClusterClient,
		infraClusterNamespace)
}

func (r *KubevirtMachineReconciler) deleteKernelArgsSecret(ctx *context.MachineContext, infraClusterClient client.Client, infraClusterNamespace string) error {
	if ctx.Machine.Spec.Bootstrap.DataSecretName == nil {
		// Machine never got to the point where a bootstrap secret was created
		return nil
	}
	secret := &corev1.Secret{}
	secretName := types.NamespacedName{
		Namespace: infraClusterNamespace,
		Name:      *ctx.Machine.Spec.Bootstrap.DataSecretName + "-kernel-args",
	}

	if err := infraClusterClient.Get(ctx, secretName, secret); err != nil {
		if apierrors.IsNotFound(err) {
			return nil
		}
		return errors.Wrapf(err, "failed to retrieve Kernel args secret %s", secretName)
	} else if secret.GetDeletionTimestamp().IsZero() {
		if err := infraClusterClient.Delete(ctx, secret); err != nil {
			if !apierrors.IsNotFound(err) {
				return errors.Wrapf(err, "failed to delete Kernel args secret %s", secretName)
			}
		}
	}
	return nil
=======
func (r *KubevirtMachineReconciler) getClusterServiceAccountTokenSecret(ctx *context.MachineContext, infraClusterClient client.Client, namespace string) (*corev1.Secret, error) {
	serviceAccount := &corev1.ServiceAccount{}

	key := client.ObjectKey{
		Name:      ctx.KubevirtCluster.Spec.ServiceAccountName,
		Namespace: namespace,
	}
	err := infraClusterClient.Get(ctx.Context, key, serviceAccount)
	if err != nil {
		if apierrors.IsNotFound(err) {
			return nil, nil
		}

		return nil, err
	}
	if len(serviceAccount.Secrets) == 0 {
		ctx.Logger.Info("cluster serviceaccount secret not yet available")
		return nil, nil
	}

	key = client.ObjectKey{
		Name:      serviceAccount.Secrets[0].Name,
		Namespace: serviceAccount.Namespace,
	}
	serviceAccountSecret := &corev1.Secret{}
	err = infraClusterClient.Get(ctx, key, serviceAccountSecret)
	if err != nil {
		if apierrors.IsNotFound(err) {
			return nil, nil
		}
		return nil, err
	}

	return serviceAccountSecret, nil
>>>>>>> 1afcfb23
}<|MERGE_RESOLUTION|>--- conflicted
+++ resolved
@@ -246,11 +246,11 @@
 		return ctrl.Result{RequeueAfter: 10 * time.Second}, errors.Wrap(err, "failed to fetch kubevirt bootstrap secret")
 	}
 
-<<<<<<< HEAD
 	ctx.Logger.Info("Reconciling kernel args secret")
 	if _, err := r.reconcileKernelArgsSecret(ctx, infraClusterClient, infraClusterNamespace); err != nil {
 		return ctrl.Result{RequeueAfter: 10 * time.Second}, errors.Wrap(err, "failed to reconcile kernel args secret")
-=======
+	}
+
 	var serviceAccountSecret *corev1.Secret = nil
 	// currently optional until it is enabled for the kva mgmt cluster as well
 	if ctx.KubevirtCluster.Spec.ServiceAccountName != "" {
@@ -264,7 +264,6 @@
 			// TODO listen on changes to secrets instead: https://dev.azure.com/mariner-org/ECF/_workitems/edit/3966
 			return ctrl.Result{RequeueAfter: time.Second * 5}, nil
 		}
->>>>>>> 1afcfb23
 	}
 
 	// Create a helper for managing the KubeVirt VM hosting the machine.
@@ -478,11 +477,7 @@
 	}
 
 	ctx.Logger.Info("Deleting VM...")
-<<<<<<< HEAD
-	externalMachine, err := kubevirt.NewMachine(ctx, infraClusterClient, vmNamespace, nil)
-=======
 	externalMachine, err := kubevirthandler.NewMachine(ctx, infraClusterClient, vmNamespace, nil, nil)
->>>>>>> 1afcfb23
 	if err != nil {
 		return ctrl.Result{RequeueAfter: 10 * time.Second}, errors.Wrap(err, "failed to create helper for externalMachine access")
 	}
@@ -742,7 +737,6 @@
 	return data[0], data[1], nil
 }
 
-<<<<<<< HEAD
 func (r *KubevirtMachineReconciler) reconcileKernelArgsSecret(
 	machineCtx *context.MachineContext,
 	infraClusterClient client.Client,
@@ -778,7 +772,7 @@
 		}
 	}
 	return nil
-=======
+
 func (r *KubevirtMachineReconciler) getClusterServiceAccountTokenSecret(ctx *context.MachineContext, infraClusterClient client.Client, namespace string) (*corev1.Secret, error) {
 	serviceAccount := &corev1.ServiceAccount{}
 
@@ -813,5 +807,4 @@
 	}
 
 	return serviceAccountSecret, nil
->>>>>>> 1afcfb23
 }