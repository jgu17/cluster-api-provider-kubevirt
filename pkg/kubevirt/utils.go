/*
Copyright 2021 The Kubernetes Authors.

Licensed under the Apache License, Version 2.0 (the "License");
you may not use this file except in compliance with the License.
You may obtain a copy of the License at

    http://www.apache.org/licenses/LICENSE-2.0

Unless required by applicable law or agreed to in writing, software
distributed under the License is distributed on an "AS IS" BASIS,
WITHOUT WARRANTIES OR CONDITIONS OF ANY KIND, either express or implied.
See the License for the specific language governing permissions and
limitations under the License.
*/

package kubevirt

import (
	"fmt"

	corev1 "k8s.io/api/core/v1"
	metav1 "k8s.io/apimachinery/pkg/apis/meta/v1"
	kubevirtv1 "kubevirt.io/api/core/v1"

	clusterv1 "sigs.k8s.io/cluster-api/api/v1beta1"
	"sigs.k8s.io/cluster-api/util"
	"sigs.k8s.io/kind/pkg/cluster/constants"

	"sigs.k8s.io/cluster-api-provider-kubevirt/pkg/context"
	"sigs.k8s.io/controller-runtime/pkg/client"
	"sigs.k8s.io/controller-runtime/pkg/controller/controllerutil"
<<<<<<< HEAD
=======
)

const KernelArgsVolumeLabel = "kernelarg-cfg"
const KernelArgsSecretKey = "kernelarg.cfg"
const KernelArgsVolumeName = "kernelargsvolume"
const DiskDeviceTypeVirtIO = "virtio"

type CloudInitDataSourceType string
const (
const CloudInitDataSourceNoCloud CloudInitDataSourceType = "NoCloud"	
const CloudInitDataSourceNoCloudNet CloudInitDataSourceType = "NoCloudNet"
const CloudInitDataSourceConfigDrive CloudInitDataSourceType = "ConfigDrive"
>>>>>>> edbbf62e
)

const KernelArgsVolumeLabel = "kernelarg-cfg"
const KernelArgsSecretKey = "kernelarg.cfg"
const KernelArgsVolumeName = "kernelargsvolume"
const DiskDeviceTypeVirtIO = "virtio"

type CommandExecutor interface {
	ExecuteCommand(command string) (string, error)
}

// prefixDataVolumeTemplates adds a prefix to all DataVolumeTemplates and
// their corresponding disks/volume references within the vm. Appending a
// unique prefix allows each DataVolume to be unique per vm in a capi
// machine deployment or machine set
func prefixDataVolumeTemplates(vm *kubevirtv1.VirtualMachine, prefix string) *kubevirtv1.VirtualMachine {
	if len(vm.Spec.DataVolumeTemplates) == 0 {
		return vm
	}

	dvNameMap := map[string]string{}
	for i := range vm.Spec.DataVolumeTemplates {

		prefixedName := fmt.Sprintf("%s-%s", prefix, vm.Spec.DataVolumeTemplates[i].Name)
		dvNameMap[vm.Spec.DataVolumeTemplates[i].Name] = prefixedName

		vm.Spec.DataVolumeTemplates[i].Name = prefixedName
	}

	for i, volume := range vm.Spec.Template.Spec.Volumes {
		if volume.VolumeSource.PersistentVolumeClaim != nil {
			prefixedName, ok := dvNameMap[volume.VolumeSource.PersistentVolumeClaim.ClaimName]
			if ok {
				vm.Spec.Template.Spec.Volumes[i].PersistentVolumeClaim.ClaimName = prefixedName
			}
		} else if volume.VolumeSource.DataVolume != nil {
			prefixedName, ok := dvNameMap[volume.VolumeSource.DataVolume.Name]
			if ok {
				vm.Spec.Template.Spec.Volumes[i].DataVolume.Name = prefixedName
			}
		}
	}

	return vm
}

// newVirtualMachineFromKubevirtMachine creates VirtualMachine instance.
func newVirtualMachineFromKubevirtMachine(ctx *context.MachineContext, namespace string) *kubevirtv1.VirtualMachine {
	vmiTemplate := buildVirtualMachineInstanceTemplate(ctx)

	virtualMachine := &kubevirtv1.VirtualMachine{
		Spec: *ctx.KubevirtMachine.Spec.VirtualMachineTemplate.Spec.DeepCopy(),
	}

	virtualMachine.Spec.Template = vmiTemplate

	virtualMachine.APIVersion = "kubevirt.io/v1"
	virtualMachine.Kind = "VirtualMachine"

	virtualMachine.ObjectMeta = metav1.ObjectMeta{
		Name:      ctx.KubevirtMachine.Name,
		Namespace: namespace,
		Labels:    map[string]string{},
	}

	if ctx.KubevirtMachine.Spec.VirtualMachineTemplate.ObjectMeta.Labels != nil {
		virtualMachine.ObjectMeta.Labels = mapCopy(ctx.KubevirtMachine.Spec.VirtualMachineTemplate.ObjectMeta.Labels)
	}

	if ctx.KubevirtMachine.Spec.VirtualMachineTemplate.ObjectMeta.Annotations != nil {
		virtualMachine.ObjectMeta.Annotations = mapCopy(ctx.KubevirtMachine.Spec.VirtualMachineTemplate.ObjectMeta.Annotations)
	}

	virtualMachine.ObjectMeta.Labels["kubevirt.io/vm"] = ctx.KubevirtMachine.Name
	virtualMachine.ObjectMeta.Labels["name"] = ctx.KubevirtMachine.Name
	virtualMachine.ObjectMeta.Labels["cluster.x-k8s.io/role"] = nodeRole(ctx)
	virtualMachine.ObjectMeta.Labels["cluster.x-k8s.io/cluster-name"] = ctx.Cluster.Name

	// make each datavolume unique by appending machine name as a prefix
	virtualMachine = prefixDataVolumeTemplates(virtualMachine, ctx.KubevirtMachine.Name)

	return virtualMachine
}

func mapCopy(src map[string]string) map[string]string {
	dst := map[string]string{}
	for k, v := range src {
		dst[k] = v

	}
	return dst
}

// buildVirtualMachineInstanceTemplate creates VirtualMachineInstanceTemplateSpec.
func buildVirtualMachineInstanceTemplate(ctx *context.MachineContext) *kubevirtv1.VirtualMachineInstanceTemplateSpec {
	template := &kubevirtv1.VirtualMachineInstanceTemplateSpec{
		ObjectMeta: metav1.ObjectMeta{
			Labels:      map[string]string{},
			Annotations: map[string]string{},
		},
	}

	if ctx.KubevirtMachine.Spec.VirtualMachineTemplate.Spec.Template.ObjectMeta.Labels != nil {
		template.ObjectMeta.Labels = mapCopy(ctx.KubevirtMachine.Spec.VirtualMachineTemplate.Spec.Template.ObjectMeta.Labels)
	}

	if ctx.KubevirtMachine.Spec.VirtualMachineTemplate.Spec.Template.ObjectMeta.Annotations != nil {
		template.ObjectMeta.Annotations = mapCopy(ctx.KubevirtMachine.Spec.VirtualMachineTemplate.Spec.Template.ObjectMeta.Annotations)
	}

	template.ObjectMeta.Labels["kubevirt.io/vm"] = ctx.KubevirtMachine.Name
	template.ObjectMeta.Labels["name"] = ctx.KubevirtMachine.Name
	template.ObjectMeta.Labels["cluster.x-k8s.io/role"] = nodeRole(ctx)
	template.ObjectMeta.Labels["cluster.x-k8s.io/cluster-name"] = ctx.Cluster.Name

	template.Spec = *ctx.KubevirtMachine.Spec.VirtualMachineTemplate.Spec.Template.Spec.DeepCopy()

	cloudInitVolumeName := "cloudinitvolume"
	cloudInitVolume := kubevirtv1.Volume{
		Name: cloudInitVolumeName,
		VolumeSource: kubevirtv1.VolumeSource{
			CloudInitNoCloud: &kubevirtv1.CloudInitNoCloudSource{
				UserDataSecretRef: &corev1.LocalObjectReference{
					Name: *ctx.Machine.Spec.Bootstrap.DataSecretName + "-userdata",
				},
<<<<<<< HEAD
				NetworkDataSecretRef: &corev1.LocalObjectReference{
					Name: *ctx.Machine.Spec.Bootstrap.DataSecretName + "-networkdata",
				},
=======
				// NetworkDataSecretRef: &corev1.LocalObjectReference{
				// 	Name: *ctx.Machine.Spec.Bootstrap.DataSecretName + "-networkdata",
				// },
>>>>>>> edbbf62e
			},
		},
	}
	template.Spec.Volumes = append(template.Spec.Volumes, cloudInitVolume)

	cloudInitDisk := kubevirtv1.Disk{
		Name: cloudInitVolumeName,
		DiskDevice: kubevirtv1.DiskDevice{
			Disk: &kubevirtv1.DiskTarget{
				Bus: DiskDeviceTypeVirtIO,
			},
		},
	}
	template.Spec.Domain.Devices.Disks = append(template.Spec.Domain.Devices.Disks, cloudInitDisk)

<<<<<<< HEAD
	kernelArgsVolume := kubevirtv1.Volume{
		Name: KernelArgsVolumeName,
		VolumeSource: kubevirtv1.VolumeSource{
			Secret: &kubevirtv1.SecretVolumeSource{
				SecretName:  *ctx.Machine.Spec.Bootstrap.DataSecretName + "-kernel-args",
				VolumeLabel: KernelArgsVolumeLabel,
			},
		},
	}
	template.Spec.Volumes = append(template.Spec.Volumes, kernelArgsVolume)

	kernelArgsCDRom := kubevirtv1.Disk{
		Name: KernelArgsVolumeName,
		DiskDevice: kubevirtv1.DiskDevice{
			CDRom: &kubevirtv1.CDRomTarget{},
		},
	}
	template.Spec.Domain.Devices.Disks = append(template.Spec.Domain.Devices.Disks, kernelArgsCDRom)
=======
	if ctx.KubevirtMachine.Spec.VirtualMachineTemplate.KernelArgs != nil && *ctx.KubevirtMachine.Spec.VirtualMachineTemplate.KernelArgs != "" {
		kernelArgsVolume := kubevirtv1.Volume{
			Name: KernelArgsVolumeName,
			VolumeSource: kubevirtv1.VolumeSource{
				Secret: &kubevirtv1.SecretVolumeSource{
					SecretName:  *ctx.Machine.Spec.Bootstrap.DataSecretName + "-kernel-args",
					VolumeLabel: KernelArgsVolumeLabel,
				},
			},
		}
		template.Spec.Volumes = append(template.Spec.Volumes, kernelArgsVolume)

		kernelArgsCDRom := kubevirtv1.Disk{
			Name: KernelArgsVolumeName,
			DiskDevice: kubevirtv1.DiskDevice{
				CDRom: &kubevirtv1.CDRomTarget{},
			},
		}
		template.Spec.Domain.Devices.Disks = append(template.Spec.Domain.Devices.Disks, kernelArgsCDRom)
	}
>>>>>>> edbbf62e

	return template
}

// nodeRole returns the role of this node ("control-plane" or "worker").
func nodeRole(ctx *context.MachineContext) string {
	if util.IsControlPlaneMachine(ctx.Machine) {
		return constants.ControlPlaneNodeRoleValue
	}
	return constants.WorkerNodeRoleValue
}

<<<<<<< HEAD
func getKernelArgs(ctx *context.MachineContext) string {
	if ctx.KubevirtMachine.Spec.VirtualMachineTemplate.KernelArgs == nil {
		return ""
	}
	return *ctx.KubevirtMachine.Spec.VirtualMachineTemplate.KernelArgs
}

=======
>>>>>>> edbbf62e
func buildKernelArgsGrubConfig(kernelArgs string) string {
	grubConfig := "# GRUB Environment Block\n#\ncapkv_cmdline="
	grubConfig += kernelArgs
	grubConfig += "\n"
	return grubConfig
}

func CreateOrUpdateKernelArgsSecretNormal(
	ctx *context.MachineContext,
	infraClusterClient client.Client,
	targetNamespace string) (*corev1.Secret, error) {
<<<<<<< HEAD
	kernelArgs := getKernelArgs(ctx)

	if kernelArgs == "" {
=======
	if ctx.KubevirtMachine.Spec.VirtualMachineTemplate.KernelArgs == nil || *ctx.KubevirtMachine.Spec.VirtualMachineTemplate.KernelArgs == "" {
>>>>>>> edbbf62e
		return nil, nil
	}

	kernelArgsSecret := &corev1.Secret{
		ObjectMeta: metav1.ObjectMeta{
			Name:      *ctx.Machine.Spec.Bootstrap.DataSecretName + "-kernel-args",
			Namespace: targetNamespace,
		},
	}

	mutateFn := func() (err error) {
		if kernelArgsSecret.ObjectMeta.Labels != nil && kernelArgsSecret.ObjectMeta.Labels[clusterv1.ClusterNameLabel] == ctx.KubevirtCluster.GetName() {
			return nil
		}

<<<<<<< HEAD
		kernelArgsConfig := buildKernelArgsGrubConfig(kernelArgs)
=======
		kernelArgsConfig := buildKernelArgsGrubConfig(*ctx.KubevirtMachine.Spec.VirtualMachineTemplate.KernelArgs)
>>>>>>> edbbf62e

		kernelArgsSecret.Data = map[string][]byte{
			KernelArgsSecretKey: []byte(kernelArgsConfig),
		}
		kernelArgsSecret.Type = clusterv1.ClusterSecretType
		if kernelArgsSecret.ObjectMeta.Labels == nil {
			kernelArgsSecret.ObjectMeta.Labels = map[string]string{}
		}
		kernelArgsSecret.ObjectMeta.Labels[clusterv1.ClusterNameLabel] = ctx.KubevirtCluster.GetName()

		return nil
	}

	result, err := controllerutil.CreateOrUpdate(ctx, infraClusterClient, kernelArgsSecret, mutateFn)
	if err != nil {
		return nil, err
	}

	switch result {
	case controllerutil.OperationResultCreated:
		ctx.Logger.Info("Created kernel args secret")
	case controllerutil.OperationResultUpdated:
		ctx.Logger.Info("Updated kernel args secret")
	case controllerutil.OperationResultNone:
		fallthrough
	default:
	}

	return kernelArgsSecret, nil
}<|MERGE_RESOLUTION|>--- conflicted
+++ resolved
@@ -30,8 +30,6 @@
 	"sigs.k8s.io/cluster-api-provider-kubevirt/pkg/context"
 	"sigs.k8s.io/controller-runtime/pkg/client"
 	"sigs.k8s.io/controller-runtime/pkg/controller/controllerutil"
-<<<<<<< HEAD
-=======
 )
 
 const KernelArgsVolumeLabel = "kernelarg-cfg"
@@ -40,17 +38,12 @@
 const DiskDeviceTypeVirtIO = "virtio"
 
 type CloudInitDataSourceType string
+
 const (
-const CloudInitDataSourceNoCloud CloudInitDataSourceType = "NoCloud"	
-const CloudInitDataSourceNoCloudNet CloudInitDataSourceType = "NoCloudNet"
-const CloudInitDataSourceConfigDrive CloudInitDataSourceType = "ConfigDrive"
->>>>>>> edbbf62e
+	CloudInitDataSourceNoCloud     CloudInitDataSourceType = "NoCloud"
+	CloudInitDataSourceNoCloudNet  CloudInitDataSourceType = "NoCloudNet"
+	CloudInitDataSourceConfigDrive CloudInitDataSourceType = "ConfigDrive"
 )
-
-const KernelArgsVolumeLabel = "kernelarg-cfg"
-const KernelArgsSecretKey = "kernelarg.cfg"
-const KernelArgsVolumeName = "kernelargsvolume"
-const DiskDeviceTypeVirtIO = "virtio"
 
 type CommandExecutor interface {
 	ExecuteCommand(command string) (string, error)
@@ -170,15 +163,10 @@
 				UserDataSecretRef: &corev1.LocalObjectReference{
 					Name: *ctx.Machine.Spec.Bootstrap.DataSecretName + "-userdata",
 				},
-<<<<<<< HEAD
-				NetworkDataSecretRef: &corev1.LocalObjectReference{
-					Name: *ctx.Machine.Spec.Bootstrap.DataSecretName + "-networkdata",
-				},
-=======
+				// TODO gujames remove
 				// NetworkDataSecretRef: &corev1.LocalObjectReference{
 				// 	Name: *ctx.Machine.Spec.Bootstrap.DataSecretName + "-networkdata",
 				// },
->>>>>>> edbbf62e
 			},
 		},
 	}
@@ -194,26 +182,6 @@
 	}
 	template.Spec.Domain.Devices.Disks = append(template.Spec.Domain.Devices.Disks, cloudInitDisk)
 
-<<<<<<< HEAD
-	kernelArgsVolume := kubevirtv1.Volume{
-		Name: KernelArgsVolumeName,
-		VolumeSource: kubevirtv1.VolumeSource{
-			Secret: &kubevirtv1.SecretVolumeSource{
-				SecretName:  *ctx.Machine.Spec.Bootstrap.DataSecretName + "-kernel-args",
-				VolumeLabel: KernelArgsVolumeLabel,
-			},
-		},
-	}
-	template.Spec.Volumes = append(template.Spec.Volumes, kernelArgsVolume)
-
-	kernelArgsCDRom := kubevirtv1.Disk{
-		Name: KernelArgsVolumeName,
-		DiskDevice: kubevirtv1.DiskDevice{
-			CDRom: &kubevirtv1.CDRomTarget{},
-		},
-	}
-	template.Spec.Domain.Devices.Disks = append(template.Spec.Domain.Devices.Disks, kernelArgsCDRom)
-=======
 	if ctx.KubevirtMachine.Spec.VirtualMachineTemplate.KernelArgs != nil && *ctx.KubevirtMachine.Spec.VirtualMachineTemplate.KernelArgs != "" {
 		kernelArgsVolume := kubevirtv1.Volume{
 			Name: KernelArgsVolumeName,
@@ -234,7 +202,6 @@
 		}
 		template.Spec.Domain.Devices.Disks = append(template.Spec.Domain.Devices.Disks, kernelArgsCDRom)
 	}
->>>>>>> edbbf62e
 
 	return template
 }
@@ -247,16 +214,6 @@
 	return constants.WorkerNodeRoleValue
 }
 
-<<<<<<< HEAD
-func getKernelArgs(ctx *context.MachineContext) string {
-	if ctx.KubevirtMachine.Spec.VirtualMachineTemplate.KernelArgs == nil {
-		return ""
-	}
-	return *ctx.KubevirtMachine.Spec.VirtualMachineTemplate.KernelArgs
-}
-
-=======
->>>>>>> edbbf62e
 func buildKernelArgsGrubConfig(kernelArgs string) string {
 	grubConfig := "# GRUB Environment Block\n#\ncapkv_cmdline="
 	grubConfig += kernelArgs
@@ -268,13 +225,7 @@
 	ctx *context.MachineContext,
 	infraClusterClient client.Client,
 	targetNamespace string) (*corev1.Secret, error) {
-<<<<<<< HEAD
-	kernelArgs := getKernelArgs(ctx)
-
-	if kernelArgs == "" {
-=======
 	if ctx.KubevirtMachine.Spec.VirtualMachineTemplate.KernelArgs == nil || *ctx.KubevirtMachine.Spec.VirtualMachineTemplate.KernelArgs == "" {
->>>>>>> edbbf62e
 		return nil, nil
 	}
 
@@ -290,11 +241,7 @@
 			return nil
 		}
 
-<<<<<<< HEAD
-		kernelArgsConfig := buildKernelArgsGrubConfig(kernelArgs)
-=======
 		kernelArgsConfig := buildKernelArgsGrubConfig(*ctx.KubevirtMachine.Spec.VirtualMachineTemplate.KernelArgs)
->>>>>>> edbbf62e
 
 		kernelArgsSecret.Data = map[string][]byte{
 			KernelArgsSecretKey: []byte(kernelArgsConfig),
